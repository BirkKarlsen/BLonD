--- conflicted
+++ resolved
@@ -10,32 +10,23 @@
 """
 Unittest for llrf.cavity_feedback
 
-<<<<<<< HEAD
 :Authors: **Birk Emil Karlsen-Baeck**, **Helga Timko**
-=======
-@author: schwarz, Helga Timko
->>>>>>> b27c504a
 """
 
 import unittest
 import numpy as np
 import matplotlib.pyplot as plt
 
-from blond.llrf.cavity_feedback import SPSOneTurnFeedback, CavityFeedbackCommissioning
 from blond.beam.beam import Beam, Proton
 from blond.beam.profile import Profile, CutOptions
-<<<<<<< HEAD
 from blond.input_parameters.rf_parameters import RFStation
 from blond.input_parameters.ring import Ring
-=======
 from blond.llrf.cavity_feedback import CavityFeedbackCommissioning, \
     SPSCavityFeedback, SPSOneTurnFeedback, CavityFeedbackCommissioning
 from blond.llrf.cavity_feedback import LHCCavityLoop, LHCRFFeedback
 from blond.impedances.impedance import InducedVoltageTime, TotalInducedVoltage
 from blond.impedances.impedance_sources import TravelingWaveCavity
 from blond.trackers.tracker import RingAndRFTracker
-
->>>>>>> b27c504a
 
 class TestCavityFeedback(unittest.TestCase):
 
@@ -493,7 +484,6 @@
                                    'is different from expected values!')
 
 
-<<<<<<< HEAD
 class TestSPSCavityFeedback(unittest.TestCase):
 
     def setUp(self):
@@ -577,7 +567,135 @@
 
         self.mod_phi = np.copy(self.OTFB_new.dphi_mod)
         self.OTFB_new.mod_to_fr()
-=======
+
+        ref_DV_MOD_FR = np.load("ref_DV_MOD_FR.npy")
+
+        np.testing.assert_allclose(
+            self.OTFB_new.DV_MOD_FR[-self.OTFB_new.n_coarse:], ref_DV_MOD_FR)
+
+        self.OTFB_new.DV_DELAYED = np.zeros(2*self.OTFB_new.n_coarse,
+                                            dtype=complex)
+        self.OTFB_new.DV_DELAYED[-self.OTFB_new.n_coarse:] = 1 + 1j*0
+
+        self.OTFB_new.dphi_mod = 0
+        self.OTFB_new.mod_to_fr()
+
+        time_array = self.OTFB_new.rf_centers - 0.5*self.OTFB_new.T_s
+        ref_sig = np.cos(
+            (self.OTFB_new.omega_c - self.OTFB_new.omega_r)*time_array[
+                                                            :self.OTFB_new.n_coarse]) + \
+                  1j*np.sin(
+            (self.OTFB_new.omega_c - self.OTFB_new.omega_r)*time_array[
+                                                            :self.OTFB_new.n_coarse])
+
+        np.testing.assert_allclose(
+            self.OTFB_new.DV_MOD_FR[-self.OTFB_new.n_coarse:], ref_sig)
+
+        self.OTFB_new.dphi_mod = self.mod_phi
+
+    def test_mov_avg(self):
+        sig = np.zeros(self.OTFB_new.n_coarse - 1)
+        sig[:self.OTFB_new.n_mov_av] = 1
+        self.OTFB_new.DV_MOD_FR = np.zeros(2*self.OTFB_new.n_coarse)
+        self.OTFB_new.DV_MOD_FR[-self.OTFB_new.n_coarse + 1:] = sig
+
+        self.OTFB_new.mov_avg()
+
+        sig = np.zeros(self.OTFB_new.n_coarse)
+        sig[:self.OTFB_new.n_mov_av] = (1/self.OTFB_new.n_mov_av)*np.array(
+            range(self.OTFB_new.n_mov_av))
+        sig[self.OTFB_new.n_mov_av: 2*self.OTFB_new.n_mov_av] = (
+                                                                            1/self.OTFB_new.n_mov_av)*(
+                                                                            self.OTFB_new.n_mov_av - np.array(
+                                                                        range(
+                                                                            self.OTFB_new.n_mov_av)))
+
+        np.testing.assert_allclose(
+            np.abs(self.OTFB_new.DV_MOV_AVG[-self.OTFB_new.n_coarse:]), sig)
+
+    def test_mod_to_frf(self):
+        self.OTFB_new.DV_MOV_AVG = np.zeros(2*self.OTFB_new.n_coarse,
+                                            dtype=complex)
+        self.OTFB_new.DV_MOV_AVG[-self.OTFB_new.n_coarse:] = 1 + 1j*0
+
+        self.mod_phi = np.copy(self.OTFB_new.dphi_mod)
+        self.OTFB_new.mod_to_frf()
+
+        ref_DV_MOD_FRF = np.load("ref_DV_MOD_FRF.npy")
+
+        np.testing.assert_allclose(self.OTFB_new.DV_MOD_FRF[-self.OTFB_new.n_coarse:], ref_DV_MOD_FRF)
+
+        self.OTFB_new.DV_MOV_AVG = np.zeros(2*self.OTFB_new.n_coarse,
+                                            dtype=complex)
+        self.OTFB_new.DV_MOV_AVG[-self.OTFB_new.n_coarse:] = 1 + 1j*0
+
+        self.OTFB_new.dphi_mod = 0
+        self.OTFB_new.mod_to_frf()
+
+        time_array = self.OTFB_new.rf_centers - 0.5*self.OTFB_new.T_s
+        ref_sig = np.cos(
+            -(self.OTFB_new.omega_c - self.OTFB_new.omega_r)*time_array[
+                                                             :self.OTFB_new.n_coarse]) + \
+                  1j*np.sin(
+            -(self.OTFB_new.omega_c - self.OTFB_new.omega_r)*time_array[
+                                                             :self.OTFB_new.n_coarse])
+
+        np.testing.assert_allclose(
+            self.OTFB_new.DV_MOD_FRF[-self.OTFB_new.n_coarse:], ref_sig)
+
+        self.OTFB_new.dphi_mod = self.mod_phi
+
+    def test_sum_and_gain(self):
+        self.OTFB_new.V_SET[-self.OTFB_new.n_coarse:] = np.ones(
+            self.OTFB_new.n_coarse, dtype=complex)
+        self.OTFB_new.DV_MOD_FRF[-self.OTFB_new.n_coarse:] = np.ones(
+            self.OTFB_new.n_coarse, dtype=complex)
+
+        self.OTFB_new.sum_and_gain()
+
+        sig = 2*np.ones(
+            self.OTFB_new.n_coarse)*self.OTFB_new.G_tx*self.OTFB_new.T_s\
+              /self.OTFB_new.TWC.R_gen
+
+        np.testing.assert_allclose(
+            self.OTFB_new.I_GEN[-self.OTFB_new.n_coarse:], sig)
+
+    def test_gen_response(self):
+        # Tests generator response at resonant frequency.
+        self.OTFB_new.I_GEN = np.zeros(2*self.OTFB_new.n_coarse, dtype=complex)
+        self.OTFB_new.I_GEN[self.OTFB_new.n_coarse] = 1
+
+        self.OTFB_new.TWC.impulse_response_gen(self.OTFB_new.TWC.omega_r,
+                                               self.OTFB_new.rf_centers)
+        self.OTFB_new.gen_response()
+
+        sig = np.zeros(self.OTFB_new.n_coarse)
+        sig[
+        1:1 + self.OTFB_new.n_mov_av] = 2*self.OTFB_new.TWC.R_gen/self.OTFB_new.TWC.tau
+        sig[0] = self.OTFB_new.TWC.R_gen/self.OTFB_new.TWC.tau
+        sig[
+            self.OTFB_new.n_mov_av + 1] = self.OTFB_new.TWC.R_gen/self.OTFB_new.TWC.tau
+
+        np.testing.assert_allclose(
+            np.abs(self.OTFB_new.V_IND_COARSE_GEN[-self.OTFB_new.n_coarse:]),
+            sig,
+            atol=1e-5)
+
+        # Tests generator response at carrier frequency.
+        self.OTFB_new.TWC.impulse_response_gen(self.OTFB_new.omega_c,
+                                               self.OTFB_new.rf_centers)
+
+        self.OTFB_new.I_GEN = np.zeros(2*self.OTFB_new.n_coarse, dtype=complex)
+        self.OTFB_new.I_GEN[self.OTFB_new.n_coarse] = 1
+
+        self.OTFB_new.gen_response()
+
+        ref_V_IND_COARSE_GEN = np.load("ref_V_IND_COARSE_GEN.npy")
+        np.testing.assert_allclose(
+            self.OTFB_new.V_IND_COARSE_GEN[-self.OTFB_new.n_coarse:],
+            ref_V_IND_COARSE_GEN)
+
+
 
 class TestSPSTransmitterGain(unittest.TestCase):
 
@@ -720,107 +838,6 @@
         P_gen = CL.generator_power()[-1]*1e-3
         self.assertAlmostEqual(P_gen, 69.4555560000, places=10)
 
-if __name__ == '__main__':
->>>>>>> b27c504a
-
-        ref_DV_MOD_FR = np.load("ref_DV_MOD_FR.npy")
-
-        np.testing.assert_allclose(self.OTFB_new.DV_MOD_FR[-self.OTFB_new.n_coarse:], ref_DV_MOD_FR)
-
-        self.OTFB_new.DV_DELAYED = np.zeros(2 * self.OTFB_new.n_coarse, dtype=complex)
-        self.OTFB_new.DV_DELAYED[-self.OTFB_new.n_coarse:] = 1 + 1j * 0
-
-        self.OTFB_new.dphi_mod = 0
-        self.OTFB_new.mod_to_fr()
-
-        time_array = self.OTFB_new.rf_centers - 0.5*self.OTFB_new.T_s
-        ref_sig = np.cos((self.OTFB_new.omega_c - self.OTFB_new.omega_r) * time_array[:self.OTFB_new.n_coarse]) + \
-                  1j * np.sin((self.OTFB_new.omega_c - self.OTFB_new.omega_r) * time_array[:self.OTFB_new.n_coarse])
-
-        np.testing.assert_allclose(self.OTFB_new.DV_MOD_FR[-self.OTFB_new.n_coarse:], ref_sig)
-
-        self.OTFB_new.dphi_mod = self.mod_phi
-
-
-    def test_mov_avg(self):
-        sig = np.zeros(self.OTFB_new.n_coarse-1)
-        sig[:self.OTFB_new.n_mov_av] = 1
-        self.OTFB_new.DV_MOD_FR = np.zeros(2 * self.OTFB_new.n_coarse)
-        self.OTFB_new.DV_MOD_FR[-self.OTFB_new.n_coarse + 1:] = sig
-
-        self.OTFB_new.mov_avg()
-
-        sig = np.zeros(self.OTFB_new.n_coarse)
-        sig[:self.OTFB_new.n_mov_av] = (1/self.OTFB_new.n_mov_av) * np.array(range(self.OTFB_new.n_mov_av))
-        sig[self.OTFB_new.n_mov_av: 2 * self.OTFB_new.n_mov_av] = (1/self.OTFB_new.n_mov_av) * (self.OTFB_new.n_mov_av - np.array(range(self.OTFB_new.n_mov_av)))
-
-        np.testing.assert_allclose(np.abs(self.OTFB_new.DV_MOV_AVG[-self.OTFB_new.n_coarse:]), sig)
-
-
-    def test_mod_to_frf(self):
-        self.OTFB_new.DV_MOV_AVG = np.zeros(2 * self.OTFB_new.n_coarse, dtype=complex)
-        self.OTFB_new.DV_MOV_AVG[-self.OTFB_new.n_coarse:] = 1 + 1j * 0
-
-        self.mod_phi = np.copy(self.OTFB_new.dphi_mod)
-        self.OTFB_new.mod_to_frf()
-
-        ref_DV_MOD_FRF = np.load("ref_DV_MOD_FRF.npy")
-
-        np.testing.assert_allclose(self.OTFB_new.DV_MOD_FRF[-self.OTFB_new.n_coarse:], ref_DV_MOD_FRF)
-
-        self.OTFB_new.DV_MOV_AVG = np.zeros(2 * self.OTFB_new.n_coarse, dtype=complex)
-        self.OTFB_new.DV_MOV_AVG[-self.OTFB_new.n_coarse:] = 1 + 1j * 0
-
-        self.OTFB_new.dphi_mod = 0
-        self.OTFB_new.mod_to_frf()
-
-        time_array = self.OTFB_new.rf_centers - 0.5*self.OTFB_new.T_s
-        ref_sig = np.cos(-(self.OTFB_new.omega_c - self.OTFB_new.omega_r) * time_array[:self.OTFB_new.n_coarse]) + \
-                  1j * np.sin(-(self.OTFB_new.omega_c - self.OTFB_new.omega_r) * time_array[:self.OTFB_new.n_coarse])
-
-        np.testing.assert_allclose(self.OTFB_new.DV_MOD_FRF[-self.OTFB_new.n_coarse:], ref_sig)
-
-        self.OTFB_new.dphi_mod = self.mod_phi
-
-    def test_sum_and_gain(self):
-        self.OTFB_new.V_SET[-self.OTFB_new.n_coarse:] = np.ones(self.OTFB_new.n_coarse, dtype=complex)
-        self.OTFB_new.DV_MOD_FRF[-self.OTFB_new.n_coarse:] = np.ones(self.OTFB_new.n_coarse, dtype=complex)
-
-        self.OTFB_new.sum_and_gain()
-
-        sig = 2 * np.ones(self.OTFB_new.n_coarse) * self.OTFB_new.G_tx * self.OTFB_new.T_s / self.OTFB_new.TWC.R_gen
-
-        np.testing.assert_allclose(self.OTFB_new.I_GEN[-self.OTFB_new.n_coarse:], sig)
-
-
-    def test_gen_response(self):
-        # Tests generator response at resonant frequency.
-        self.OTFB_new.I_GEN = np.zeros(2 * self.OTFB_new.n_coarse, dtype=complex)
-        self.OTFB_new.I_GEN[self.OTFB_new.n_coarse] = 1
-
-        self.OTFB_new.TWC.impulse_response_gen(self.OTFB_new.TWC.omega_r, self.OTFB_new.rf_centers)
-        self.OTFB_new.gen_response()
-
-        sig = np.zeros(self.OTFB_new.n_coarse)
-        sig[1:1 + self.OTFB_new.n_mov_av] = 2 * self.OTFB_new.TWC.R_gen / self.OTFB_new.TWC.tau
-        sig[0] = self.OTFB_new.TWC.R_gen / self.OTFB_new.TWC.tau
-        sig[self.OTFB_new.n_mov_av + 1] = self.OTFB_new.TWC.R_gen / self.OTFB_new.TWC.tau
-
-        np.testing.assert_allclose(np.abs(self.OTFB_new.V_IND_COARSE_GEN[-self.OTFB_new.n_coarse:]), sig,
-                                   atol=1e-5)
-
-        # Tests generator response at carrier frequency.
-        self.OTFB_new.TWC.impulse_response_gen(self.OTFB_new.omega_c, self.OTFB_new.rf_centers)
-
-        self.OTFB_new.I_GEN = np.zeros(2 * self.OTFB_new.n_coarse, dtype=complex)
-        self.OTFB_new.I_GEN[self.OTFB_new.n_coarse] = 1
-
-        self.OTFB_new.gen_response()
-
-        ref_V_IND_COARSE_GEN = np.load("ref_V_IND_COARSE_GEN.npy")
-        np.testing.assert_allclose(self.OTFB_new.V_IND_COARSE_GEN[-self.OTFB_new.n_coarse:], ref_V_IND_COARSE_GEN)
-
-
 
 if __name__ == '__main__':
     unittest.main()