--- conflicted
+++ resolved
@@ -1,4 +1,3 @@
-<<<<<<< HEAD
 # coding: utf8
 # Copyright 2014-2017 CERN. This software is distributed under the
 # terms of the GNU General Public Licence version 3 (GPL Version 3),
@@ -218,652 +217,6 @@
     def test_2(self):
 
         bigaussian(self.ring, self.rf, self.beam, 3.2e-9 / 4, seed=1234,
-                   reinsertion=True)
-        self.profile.track()
-
-        rf_current = rf_beam_current(self.profile, self.omega,
-                                     self.ring.t_rev[0], lpf=False, external_reference=True)
-
-        Iref_real = np.array(
-            [-0.00000000e+00, -0.00000000e+00, -0.00000000e+00,
-             -0.00000000e+00, -4.17276538e-13, -4.58438685e-13,
-             -2.48023978e-13, -5.29812882e-13, -2.79735893e-13,
-             -0.00000000e+00, -1.21117142e-12, -9.32525031e-13,
-             -3.16481491e-13, -6.39337182e-13, -0.00000000e+00,
-             -0.00000000e+00, -4.08671437e-12, -4.92294318e-12,
-             -6.56965581e-12, -1.06279982e-11, -1.36819775e-11,
-             -2.16648779e-11, -3.09847742e-11, -3.52971851e-11,
-             -4.70378846e-11, -4.53538355e-11, -4.87255683e-11,
-             -5.36705233e-11, -5.13609268e-11, -4.32833547e-11,
-             -3.41417626e-11, -1.57452092e-11, 1.09005669e-11,
-             4.60465933e-11, 9.12872561e-11, 1.48257172e-10,
-             2.08540598e-10, 2.77630610e-10, 3.72157670e-10,
-             4.56272790e-10, 5.57978715e-10, 6.46554678e-10,
-             7.48006845e-10, 8.21493949e-10, 9.37522974e-10,
-             1.03729660e-09, 1.06159943e-09, 1.08434838e-09,
-             1.15738772e-09, 1.17887329e-09, 1.17146947e-09,
-             1.10964398e-09, 1.10234199e-09, 1.08852433e-09,
-             9.85866194e-10, 9.11727500e-10, 8.25604186e-10,
-             7.34122908e-10, 6.47294099e-10, 5.30372703e-10,
-             4.40357823e-10, 3.61273448e-10, 2.76871614e-10,
-             2.02227693e-10, 1.45430220e-10, 8.88675659e-11,
-             4.28984529e-11, 8.85451328e-12, -1.79026290e-11,
-             -3.48384214e-11, -4.50190282e-11, -5.62413472e-11,
-             -5.27322597e-11, -4.98163115e-11, -4.83288197e-11,
-             -4.18200851e-11, -3.13334269e-11, -2.44082108e-11,
-             -2.12572805e-11, -1.37397872e-11, -1.00879347e-11,
-             -7.78502213e-12, -4.00790819e-12, -2.51830415e-12,
-             -1.91301490e-12, -0.00000000e+00, -9.58518929e-13,
-             -3.16123809e-13, -1.24116546e-12, -1.20821672e-12,
-             -5.82952183e-13, -8.35917235e-13, -5.27285254e-13,
-             -4.93205919e-13, -0.00000000e+00, -2.06937013e-13,
-             -1.84618142e-13, -1.60868491e-13, -0.00000000e+00,
-             -1.09822743e-13])
-
-        I_real = np.around(rf_current.real, 14)  # round
-        Iref_real = np.around(Iref_real, 14)
-
-        self.assertSequenceEqual(I_real.tolist(), Iref_real.tolist(),
-                                 msg="In TestRFCurrent test_2, mismatch in real part of RF current")
-
-        Iref_imag = np.array([
-            0.00000000e+00, 0.00000000e+00, 0.00000000e+00,
-            0.00000000e+00, -4.86410815e-13, -4.47827158e-13,
-            -2.02886432e-13, -3.60573852e-13, -1.56290206e-13,
-            0.00000000e+00, -4.19433613e-13, -2.33465744e-13,
-            -5.01823105e-14, -4.43075921e-14, 0.00000000e+00,
-            0.00000000e+00, 8.07144709e-13, 1.43192280e-12,
-            2.55659168e-12, 5.25480064e-12, 8.33669524e-12,
-            1.59729353e-11, 2.73609511e-11, 3.71844853e-11,
-            5.92134758e-11, 6.87376280e-11, 9.02226570e-11,
-            1.24465616e-10, 1.55478762e-10, 1.84035433e-10,
-            2.37241518e-10, 2.86677989e-10, 3.28265272e-10,
-            3.77882012e-10, 4.29727720e-10, 4.83759029e-10,
-            5.13978173e-10, 5.41841031e-10, 5.91537968e-10,
-            6.00658643e-10, 6.13928028e-10, 5.96367636e-10,
-            5.76920099e-10, 5.25297875e-10, 4.89104065e-10,
-            4.29776324e-10, 3.33901906e-10, 2.38690921e-10,
-            1.49673305e-10, 4.78223853e-11, -5.57081558e-11,
-            -1.51374774e-10, -2.50724894e-10, -3.50731761e-10,
-            -4.16547058e-10, -4.83765618e-10, -5.36075032e-10,
-            -5.74421794e-10, -6.05459147e-10, -5.91794283e-10,
-            -5.88179055e-10, -5.83222843e-10, -5.49774151e-10,
-            -5.08571646e-10, -4.86623358e-10, -4.33179012e-10,
-            -3.73737133e-10, -3.37622742e-10, -2.89119788e-10,
-            -2.30660798e-10, -1.85597518e-10, -1.66348322e-10,
-            -1.19981335e-10, -9.07232680e-11, -7.21467862e-11,
-            -5.18977454e-11, -3.25510912e-11, -2.12524272e-11,
-            -1.54447488e-11, -8.24107056e-12, -4.90052047e-12,
-            -2.96720377e-12, -1.13551262e-12, -4.79152734e-13,
-            -1.91861296e-13, 0.00000000e+00, 7.31481456e-14,
-            5.23883203e-14, 3.19951675e-13, 4.27870459e-13,
-            2.66236636e-13, 4.74712082e-13, 3.64260145e-13,
-            4.09222572e-13, 0.00000000e+00, 2.44654594e-13,
-            2.61906356e-13, 2.77128356e-13, 0.00000000e+00,
-            3.01027843e-13])
-
-        I_imag = np.around(rf_current.imag, 14)  # round
-        Iref_imag = np.around(Iref_imag, 14)
-
-        self.assertSequenceEqual(I_imag.tolist(), Iref_imag.tolist(),
-                                 msg="In TestRFCurrent test_2, mismatch in imaginary part of"
-                                 + " RF current")
-
-    # Test charge distribution of a bigaussian profile, with LPF
-    # Compare to simulation data
-    @unittest.skip("FIXME")
-    def test_3(self):
-
-        bigaussian(self.ring, self.rf, self.beam, 3.2e-9 / 4, seed=1234,
-                   reinsertion=True)
-        self.profile.track()
-        self.assertEqual(len(self.beam.dt), np.sum(self.profile.n_macroparticles), "In" +
-                         " TestBeamCurrent: particle number mismatch in Beam vs Profile")
-
-        # RF current calculation with low-pass filter
-        rf_current = rf_beam_current(self.profile, self.omega,
-                                     self.ring.t_rev[0], lpf=True)
-
-        for i in range(0, len(rf_current), 4):
-            print(f'{rf_current[i].real:.10e}, {rf_current[i+1].real:.10e}, {rf_current[i+2].real:.10e}, {rf_current[i+3].real:.10e},')
-
-        Iref_real = np.array([-7.4760030591e-12, -7.4760667001e-12, -7.4761283585e-12, -7.4761880743e-12,
-                              -7.4762458873e-12, -7.4763018373e-12, -7.4763559634e-12, -7.4764083048e-12,
-                              -7.4764589002e-12, -7.4765077881e-12, -7.4765550066e-12, -7.4766005934e-12,
-                              -7.4766445863e-12, -7.4766870223e-12, -7.4767279383e-12, -7.4767673709e-12,
-                              -7.4768053561e-12, -7.4768419298e-12, -7.4768771275e-12, -7.4769109841e-12,
-                              -7.4769435345e-12, -7.4769748129e-12, -7.4770048532e-12, -7.4770336890e-12,
-                              -7.4770613534e-12, -7.4770878791e-12, -7.4771132983e-12, -7.4771376430e-12,
-                              -7.4771609447e-12, -7.4771832343e-12, -7.4772045423e-12, -7.4772248990e-12,
-                              -7.4772443341e-12, -7.4772628766e-12, -7.4772805555e-12, -7.4772973991e-12,
-                              -7.4773134351e-12, -7.4773286909e-12, -7.4773431935e-12, -7.4773569691e-12,
-                              -7.4773700439e-12, -7.4773824432e-12, -7.4773941919e-12, -7.4774053146e-12,
-                              -7.4774158351e-12, -7.4774257769e-12, -7.4774351631e-12, -7.4774440160e-12,
-                              -7.4774523576e-12, -7.4774602094e-12, -7.4774675923e-12, -7.4774745266e-12,
-                              -7.4774810324e-12, -7.4774871291e-12, -7.4774928355e-12, -7.4774981700e-12,
-                              -7.4775031506e-12, -7.4775077945e-12, -7.4775121186e-12, -7.4775161393e-12,
-                              -7.4775198724e-12, -7.4775233333e-12, -7.4775265368e-12, -7.4775294972e-12,
-                              -7.4775322284e-12, -7.4775347438e-12, -7.4775370562e-12, -7.4775391780e-12,
-                              -7.4775411210e-12, -7.4775428968e-12, -7.4775445163e-12, -7.4775459899e-12,
-                              -7.4775473278e-12, -7.4775485395e-12, -7.4775496341e-12, -7.4775506203e-12,
-                              -7.4775515065e-12, -7.4775523004e-12, -7.4775530095e-12, -7.4775536409e-12,
-                              -7.4775542012e-12, -7.4775546966e-12, -7.4775551329e-12, -7.4775555159e-12,
-                              -7.4775558504e-12, -7.4775561415e-12, -7.4775563934e-12, -7.4775566105e-12,
-                              -7.4775567965e-12, -7.4775569550e-12, -7.4775570892e-12, -7.4775572021e-12,
-                              -7.4775572965e-12, -7.4775573746e-12, -7.4775574389e-12, -7.4775574913e-12,
-                              -7.4775575336e-12, -7.4775575674e-12, -7.4775575940e-12, -7.4775576148e-12])
-
-        np.testing.assert_allclose(rf_current.real, Iref_real, rtol=1e-7,
-                                   atol=0, err_msg="In TestRFCurrent test_3, mismatch in real part of RF current")
-
-        Iref_imag = np.array([3.6350710513e-27, -6.5295290818e-17, -1.2848415740e-16, -1.8961169178e-16,
-                              -2.4872263572e-16, -3.0586137201e-16, -3.6107191579e-16, -4.1439790600e-16,
-                              -4.6588259694e-16, -5.1556884999e-16, -5.6349912532e-16, -6.0971547386e-16,
-                              -6.5425952927e-16, -6.9717250018e-16, -7.3849516241e-16, -7.7826785145e-16,
-                              -8.1653045501e-16, -8.5332240575e-16, -8.8868267418e-16, -9.2264976165e-16,
-                              -9.5526169356e-16, -9.8655601273e-16, -1.0165697729e-15, -1.0453395325e-15,
-                              -1.0729013485e-15, -1.0992907703e-15, -1.1245428344e-15, -1.1486920585e-15,
-                              -1.1717724363e-15, -1.1938174325e-15, -1.2148599776e-15, -1.2349324634e-15,
-                              -1.2540667385e-15, -1.2722941042e-15, -1.2896453102e-15, -1.3061505509e-15,
-                              -1.3218394622e-15, -1.3367411178e-15, -1.3508840265e-15, -1.3642961295e-15,
-                              -1.3770047975e-15, -1.3890368291e-15, -1.4004184485e-15, -1.4111753040e-15,
-                              -1.4213324665e-15, -1.4309144290e-15, -1.4399451053e-15, -1.4484478299e-15,
-                              -1.4564453577e-15, -1.4639598646e-15, -1.4710129478e-15, -1.4776256266e-15,
-                              -1.4838183439e-15, -1.4896109678e-15, -1.4950227934e-15, -1.5000725448e-15,
-                              -1.5047783786e-15, -1.5091578861e-15, -1.5132280968e-15, -1.5170054827e-15,
-                              -1.5205059617e-15, -1.5237449027e-15, -1.5267371298e-15, -1.5294969281e-15,
-                              -1.5320380493e-15, -1.5343737170e-15, -1.5365166339e-15, -1.5384789880e-15,
-                              -1.5402724599e-15, -1.5419082302e-15, -1.5433969871e-15, -1.5447489349e-15,
-                              -1.5459738025e-15, -1.5470808518e-15, -1.5480788876e-15, -1.5489762665e-15,
-                              -1.5497809071e-15, -1.5505003002e-15, -1.5511415189e-15, -1.5517112297e-15,
-                              -1.5522157035e-15, -1.5526608266e-15, -1.5530521124e-15, -1.5533947134e-15,
-                              -1.5536934328e-15, -1.5539527371e-15, -1.5541767678e-15, -1.5543693548e-15,
-                              -1.5545340285e-15, -1.5546740327e-15, -1.5547923374e-15, -1.5548916523e-15,
-                              -1.5549744390e-15, -1.5550429246e-15, -1.5550991148e-15, -1.5551448063e-15,
-                              -1.5551816007e-15, -1.5552109164e-15, -1.5552340019e-15, -1.5552519483e-15])
-
-        np.testing.assert_allclose(rf_current.imag, Iref_imag, rtol=1e-7,
-                                   atol=0, err_msg="In TestRFCurrent test_3, mismatch in imaginary part of RF current")
-
-    # Test RF beam current on coarse grid integrated from fine grid
-    # Compare to simulation data for peak RF current
-    @unittest.skip("FIXME")
-    def test_4(self):
-
-        # Create a batch of 100 equal, short bunches
-        bunches = 100
-        T_s = 5 * self.rf.t_rev[0] / self.rf.harmonic[0, 0]
-        N_m = int(1e5)
-        N_b = 2.3e11
-        bigaussian(self.ring, self.rf, self.beam, 0.1e-9, seed=1234,
-                   reinsertion=True)
-        beam2 = Beam(self.ring, bunches * N_m, bunches * N_b)
-        bunch_spacing = 5 * self.rf.t_rf[0, 0]
-        buckets = 5 * bunches
-        for i in range(bunches):
-            beam2.dt[i * N_m:(i + 1) * N_m] = self.beam.dt + i * bunch_spacing
-            beam2.dE[i * N_m:(i + 1) * N_m] = self.beam.dE
-        profile2 = Profile(beam2, CutOptions=CutOptions(cut_left=0,
-                                                        cut_right=bunches * bunch_spacing, n_slices=1000 * buckets))
-        profile2.track()
-
-        tot_charges = np.sum(profile2.n_macroparticles) /\
-            beam2.n_macroparticles * beam2.intensity
-        self.assertAlmostEqual(tot_charges, 2.3000000000e+13, 9)
-
-        # Calculate fine- and coarse-grid RF current
-        rf_current_fine, rf_current_coarse = rf_beam_current(profile2,
-                                                             self.rf.omega_rf[0, 0], self.ring.t_rev[0], lpf=False,
-                                                             downsample={'Ts': T_s, 'points': self.rf.harmonic[0, 0] / 5})
-        rf_current_coarse /= T_s
-
-        # Peak RF current on coarse grid
-        peak_rf_current = np.max(np.absolute(rf_current_coarse))
-        self.assertAlmostEqual(peak_rf_current, 2.9284593979, 7)
-
-
-class TestComb(unittest.TestCase):
-
-    def test_1(self):
-        y = np.random.rand(42)
-
-        self.assertListEqual(y.tolist(), comb_filter(y, y, 15 / 16).tolist(),
-                             msg="In TestComb test_1, filtered signal not correct")
-
-    def test_2(self):
-
-        t = np.arange(0, 2 * np.pi, 2 * np.pi / 120)
-        y = np.cos(t)
-        # Shift cosine by quarter period
-        x = np.roll(y, int(len(t) / 4))
-
-        # Drop some digits to avoid rounding errors
-        result = np.around(comb_filter(y, x, 0.5), 12)
-        result_theo = np.around(np.sin(np.pi / 4 + t) / np.sqrt(2), 12)
-
-        self.assertListEqual(result.tolist(), result_theo.tolist(),
-                             msg="In TestComb test_2, filtered signal not correct")
-
-
-class TestLowPass(unittest.TestCase):
-
-    def test_1(self):
-        # Example based on SciPy.org filtfilt
-        t = np.linspace(0, 1.0, 2001)
-        xlow = np.sin(2 * np.pi * 5 * t)
-        xhigh = np.sin(2 * np.pi * 250 * t)
-        x = xlow + xhigh
-
-        y = low_pass_filter(x, cutoff_frequency=1 / 8)
-
-        # Test for difference between filtered signal and xlow;
-        # using signal.butter(8, 0.125) and filtfilt(b, a, x, padlen=15)
-        # from the SciPy documentation of filtfilt gives the stated
-        # value 9.10862958....e-6
-        self.assertAlmostEqual(np.abs(y - xlow).max(), 0.0230316365,
-                               places=10)
-
-
-class TestMovingAverage(unittest.TestCase):
-
-    # Run before every test
-    def setUp(self, N=3, x_prev=None):
-        self.x = np.array([0, 3, 6, 3, 0, 3, 6, 3, 0], dtype=float)
-        self.y = moving_average(self.x, N, x_prev)
-
-    # Run after every test
-    def tearDown(self):
-
-        del self.x
-        del self.y
-
-    def test_1(self):
-
-        self.setUp(N=3)
-        self.assertEqual(len(self.x), len(self.y) + 3 - 1,
-                         msg="In TestMovingAverage, test_1: wrong array length")
-        self.assertSequenceEqual(self.y.tolist(),
-                                 np.array([3, 4, 3, 2, 3, 4, 3], dtype=float).tolist(),
-                                 msg="In TestMovingAverage, test_1: arrays differ")
-
-    def test_2(self):
-
-        self.setUp(N=4)
-        self.assertEqual(len(self.x), len(self.y) + 4 - 1,
-                         msg="In TestMovingAverage, test_2: wrong array length")
-        self.assertSequenceEqual(self.y.tolist(),
-                                 np.array([3, 3, 3, 3, 3, 3],
-                                          dtype=float).tolist(),
-                                 msg="In TestMovingAverage, test_2: arrays differ")
-
-    def test_3(self):
-
-        self.setUp(N=3, x_prev=np.array([0, 3]))
-        self.assertEqual(len(self.x), len(self.y),
-                         msg="In TestMovingAverage, test_3: wrong array length")
-        self.assertSequenceEqual(self.y.tolist(),
-                                 np.array([1, 2, 3, 4, 3, 2, 3, 4, 3], dtype=float).tolist(),
-                                 msg="In TestMovingAverage, test_3: arrays differ")
-
-
-class TestFeedforwardFilter(unittest.TestCase):
-
-    # Run before every test
-    def setUp(self):
-
-        # Ring and RF definitions
-        ring = Ring(2 * np.pi * 1100.009, 1 / 18**2, 25.92e9, Particle=Proton())
-        rf = RFStation(ring, [4620], [4.5e6], [0.], n_rf=1)
-        self.T_s = 5 * rf.t_rf[0, 0]
-
-    @unittest.skip("FIXME")
-    def test_1(self):
-
-        # Modified filling time to match reference case
-        TWC = SPS3Section200MHzTWC()
-        TWC.tau = 420e-9
-        filter, n_taps, n_filling, n_fit = feedforward_filter(TWC, 4 / 125 * 1e-6,
-                                                              debug=False, taps=31, opt_output=True)
-        self.assertEqual(n_taps, 31,
-                         msg="In TestFeedforwardFilter, test_1: n_taps incorrect")
-        self.assertEqual(n_filling, 13,
-                         msg="In TestFeedforwardFilter, test_1: n_filling incorrect")
-        self.assertEqual(n_fit, 44,
-                         msg="In TestFeedforwardFilter, test_1: n_fit incorrect")
-
-        filter_ref = np.array(
-            [-0.0227533635, 0.0211514102, 0.0032929202, -0.0026111554,
-             0.0119559316, 0.0043905603, 0.0043905603, 0.0040101282,
-             -0.0241480816, -0.0237676496, 0.0043905603, 0.0043905603,
-             0.0043905603, -0.0107783487, 0.0184915005, 0.0065858404,
-             -0.0052223108, 0.0239118633, 0.0087811206, 0.0087811206,
-             0.0080202564, 0.0295926259, 0.0237676496, -0.0043905603,
-             -0.0043905603, -0.0043905603, -0.0119750148, 0.0026599098,
-             -0.0032929202, -0.021005147, 0.022696114])
-
-        np.testing.assert_allclose(filter, filter_ref, rtol=1e-8, atol=1e-9,
-                                   err_msg="In TestFeedforwardFilter, test_1: filter array incorrect")
-
-        del TWC
-
-    @unittest.skip("FIXME")
-    def test_2(self):
-
-        TWC = SPS3Section200MHzTWC()
-        filter, n_taps, n_filling, n_fit = feedforward_filter(TWC, self.T_s,
-                                                              debug=False, opt_output=True)
-        self.assertEqual(n_taps, 31,
-                         msg="In TestFeedforwardFilter, test_2: n_taps incorrect")
-        self.assertEqual(n_filling, 18,
-                         msg="In TestFeedforwardFilter, test_2: n_filling incorrect")
-        self.assertEqual(n_fit, 49,
-                         msg="In TestFeedforwardFilter, test_2: n_fit incorrect")
-
-#        filter_ref = np.array(
-#            [-0.0070484734, 0.0161859736, 0.0020289928, 0.0020289928,
-#              0.0020289928, -0.0071641302, -0.0162319424, -0.0070388194,
-#              0.0020289928, 0.0020289928, 0.0020289928, - 0.0050718734,
-#              0.0065971343, 0.0030434892, 0.0030434892, 0.0030434892,
-#              0.0030434892, 0.0030434892, -0.0004807475, 0.011136476,
-#              0.0040579856, 0.0040579856, 0.0040579856, 0.0132511086,
-#              0.019651364, 0.0074147518, -0.0020289928, -0.0020289928,
-#             -0.0020289928, -0.0162307252, 0.0071072903])
-        filter_ref = np.copy(feedforward_filter_TWC3)
-
-        np.testing.assert_allclose(filter, filter_ref, rtol=1e-8, atol=1e-9,
-                                   err_msg="In TestFeedforwardFilter, test_2: filter array incorrect")
-
-        del TWC
-
-    @unittest.skip("FIXME")
-    def test_3(self):
-
-        TWC = SPS4Section200MHzTWC()
-        filter, n_taps, n_filling, n_fit = feedforward_filter(TWC, self.T_s,
-                                                              debug=False, opt_output=True)
-        self.assertEqual(n_taps, 37,
-                         msg="In TestFeedforwardFilter, test_3: n_taps incorrect")
-        self.assertEqual(n_filling, 24,
-                         msg="In TestFeedforwardFilter, test_3: n_filling incorrect")
-        self.assertEqual(n_fit, 61,
-                         msg="In TestFeedforwardFilter, test_3: n_fit incorrect")
-
-#        filter_ref = np.array(
-#            [ 0.0048142895, 0.0035544775, 0.0011144336, 0.0011144336,
-#              0.0011144336, -0.0056984584, -0.0122587698, -0.0054458778,
-#              0.0011144336, 0.0011144336, 0.0011144336, -0.0001684528,
-#             -0.000662115, 0.0016716504, 0.0016716504, 0.0016716504,
-#              0.0016716504, 0.0016716504, 0.0016716504, 0.0016716504,
-#              0.0016716504, 0.0016716504, 0.0016716504, 0.0016716504,
-#              0.0040787952, 0.0034488892, 0.0022288672, 0.0022288672,
-#              0.0022288672, 0.0090417593, 0.0146881621, 0.0062036196,
-#             -0.0011144336, -0.0011144336, -0.0011144336, -0.0036802064,
-#             -0.0046675309])
-        filter_ref = np.copy(feedforward_filter_TWC4)
-
-        np.testing.assert_allclose(filter, filter_ref, rtol=1e-8, atol=1e-9,
-                                   err_msg="In TestFeedforwardFilter, test_3: filter array incorrect")
-
-        del TWC
-
-    @unittest.skip("FIXME")
-    def test_4(self):
-
-        TWC = SPS5Section200MHzTWC()
-        filter, n_taps, n_filling, n_fit = feedforward_filter(TWC, self.T_s,
-                                                              debug=False, opt_output=True)
-        self.assertEqual(n_taps, 43,
-                         msg="In TestFeedforwardFilter, test_4: n_taps incorrect")
-        self.assertEqual(n_filling, 31,
-                         msg="In TestFeedforwardFilter, test_4: n_filling incorrect")
-        self.assertEqual(n_fit, 74,
-                         msg="In TestFeedforwardFilter, test_4: n_fit incorrect")
-
-#        filter_ref = np.array(
-#            [ 0.0189205535, -0.0105637125, 0.0007262783, 0.0007262783,
-#              0.0006531768, -0.0105310359, -0.0104579343, 0.0007262783,
-#              0.0007262783, 0.0007262783, 0.0063272331, -0.0083221785,
-#              0.0010894175, 0.0010894175, 0.0010894175, 0.0010894175,
-#              0.0010894175, 0.0010894175, 0.0010894175, 0.0010894175,
-#              0.0010894175, 0.0010894175, 0.0010894175, 0.0010894175,
-#              0.0010894175, 0.0010894175, 0.0010894175, 0.0010894175,
-#              0.0010894175, 0.0010894175, 0.0010894175, 0.0105496942,
-#             -0.0041924387, 0.0014525567, 0.0014525567, 0.0013063535,
-#              0.0114011487, 0.0104579343, -0.0007262783, -0.0007262783,
-#             -0.0007262783, 0.0104756312, -0.018823192])
-        filter_ref = np.copy(feedforward_filter_TWC5)
-
-        np.testing.assert_allclose(filter, filter_ref, rtol=1e-8, atol=1e-9,
-                                   err_msg="In TestFeedforwardFilter, test_4: filter array incorrect")
-
-        del TWC
-
-    #    TWC4 = SPS4Section200MHzTWC()
-    #    FF_4 = feedforward_filter(TWC4, 25e-9, debug=True)
-
-    #    TWC5 = SPS5Section200MHzTWC()
-    #    FF_5 = feedforward_filter(TWC5, 25e-9, debug=True)
-
-
-if __name__ == '__main__':
-
-    unittest.main()
-=======
-# coding: utf8
-# Copyright 2014-2017 CERN. This software is distributed under the
-# terms of the GNU General Public Licence version 3 (GPL Version 3),
-# copied verbatim in the file LICENCE.md.
-# In applying this licence, CERN does not waive the privileges and immunities
-# granted to it by virtue of its status as an Intergovernmental Organization or
-# submit itself to any jurisdiction.
-# Project website: http://blond.web.cern.ch/
-
-"""
-Unittest for llrf.filters
-
-:Authors: **Birk Emil Karlsen-Bæck**, **Helga Timko**
-"""
-
-import unittest
-import numpy as np
-from scipy.constants import e
-
-from blond.llrf.signal_processing import moving_average, modulator
-from blond.llrf.signal_processing import polar_to_cartesian, cartesian_to_polar
-from blond.llrf.signal_processing import comb_filter, low_pass_filter
-from blond.llrf.signal_processing import rf_beam_current, feedforward_filter
-from blond.llrf.signal_processing import feedforward_filter_TWC3, \
-    feedforward_filter_TWC4, feedforward_filter_TWC5
-
-from blond.llrf.impulse_response import SPS3Section200MHzTWC, \
-    SPS4Section200MHzTWC, SPS5Section200MHzTWC
-
-from blond.input_parameters.ring import Ring
-from blond.beam.beam import Beam, Proton
-from blond.beam.profile import Profile, CutOptions
-from blond.beam.distributions import bigaussian
-from blond.input_parameters.rf_parameters import RFStation
-
-class TestIQ(unittest.TestCase):
-
-    # Run before every test
-    def setUp(self, f_rf=200.1e6, T_s=5e-10, n=1000):
-
-        self.f_rf = f_rf  # initial frequency in Hz
-        self.T_s = T_s  # sampling time
-        self.n = n  # number of points
-
-    # Run after every test
-    def tearDown(self):
-
-        del self.f_rf
-        del self.T_s
-        del self.n
-
-    def test_1(self):
-
-        # Define signal in range (-pi, pi)
-        phases = np.pi*(np.fmod(2*np.arange(self.n)*self.f_rf*self.T_s, 2) - 1)
-        signal = np.cos(phases) + 1j*np.sin(phases)
-        # From IQ to polar
-        amplitude, phase = cartesian_to_polar(signal)
-
-        # Drop some digits to avoid rounding errors
-        amplitude = np.around(amplitude, 12)
-        phase = np.around(phase, 12)
-        phases = np.around(phases, 12)
-        self.assertSequenceEqual(amplitude.tolist(), np.ones(self.n).tolist(),
-            msg="In TestIQ test_1, amplitude is not correct")
-        self.assertSequenceEqual(phase.tolist(), phases.tolist(),
-            msg="In TestIQ test_1, phase is not correct")
-
-    def test_2(self):
-
-        # Define signal in range (-pi, pi)
-        phase = np.pi*(np.fmod(2*np.arange(self.n)*self.f_rf*self.T_s, 2) - 1)
-        amplitude = np.ones(self.n)
-        # From polar to IQ
-        signal = polar_to_cartesian(amplitude, phase)
-
-        # Drop some digits to avoid rounding errors
-        signal_real = np.around(signal.real, 12)
-        signal_imag = np.around(signal.imag, 12)
-        theor_real = np.around(np.cos(phase), 12)  # what it should be
-        theor_imag = np.around(np.sin(phase), 12)  # what it should be
-        self.assertSequenceEqual(signal_real.tolist(), theor_real.tolist(),
-            msg="In TestIQ test_2, real part is not correct")
-        self.assertSequenceEqual(signal_imag.tolist(), theor_imag.tolist(),
-            msg="In TestIQ test_2, imaginary part is not correct")
-
-    def test_3(self):
-
-        # Define signal in range (-pi, pi)
-        phase = np.pi*(np.fmod(2*np.arange(self.n)*self.f_rf*self.T_s, 2) - 1)
-        amplitude = np.ones(self.n)
-        # Forwards and backwards transform
-        signal = polar_to_cartesian(amplitude, phase)
-        amplitude_new, phase_new = cartesian_to_polar(signal)
-
-        # Drop some digits to avoid rounding errors
-        phase = np.around(phase, 11)
-        amplitude = np.around(amplitude, 11)
-        amplitude_new = np.around(amplitude_new, 11)
-        phase_new = np.around(phase_new, 11)
-        self.assertSequenceEqual(phase.tolist(), phase_new.tolist(),
-                                 msg="In TestIQ test_3, phase is not correct")
-        self.assertSequenceEqual(amplitude.tolist(), amplitude_new.tolist(),
-            msg="In TestIQ test_3, amplitude is not correct")
-
-    def test_4(self):
-
-        # Define signal in range (-pi, pi)
-        phase = np.pi*(np.fmod(2*np.arange(self.n)*self.f_rf*self.T_s, 2) - 1)
-        signal = np.cos(phase) + 1j*np.sin(phase)
-        # Forwards and backwards transform
-        amplitude, phase = cartesian_to_polar(signal)
-        signal_new = polar_to_cartesian(amplitude, phase)
-
-        # Drop some digits to avoid rounding errors
-        signal_real = np.around(signal.real, 11)
-        signal_imag = np.around(signal.imag, 11)
-        signal_real_2 = np.around(np.real(signal_new), 11)
-        signal_imag_2 = np.around(np.imag(signal_new), 11)
-        self.assertSequenceEqual(signal_real.tolist(), signal_real_2.tolist(),
-            msg="In TestIQ test_4, real part is not correct")
-        self.assertSequenceEqual(signal_imag.tolist(), signal_imag_2.tolist(),
-            msg="In TestIQ test_4, imaginary part is not correct")
-
-
-class TestModulator(unittest.TestCase):
-
-    def setUp(self, f_rf=200.1e6, f_0=200.222e6, T_s=5e-10, n=1000):
-        self.f_rf = f_rf    # initial frequency in Hz
-        self.f_0 = f_0      # final frequency in Hz
-        self.T_s = T_s      # sampling time
-        self.n = n          # number of points
-
-    def test_v1(self):
-
-        # Forwards and backwards transformation of a sine wave
-        signal = np.cos(2*np.pi*np.arange(self.n)*self.f_rf*self.T_s) \
-            + 1j*np.sin(2*np.pi*np.arange(self.n)*self.f_rf*self.T_s)
-        signal_1 = modulator(signal, self.f_rf, self.f_0, self.T_s)
-        signal_2 = modulator(signal_1, self.f_0, self.f_rf, self.T_s)
-
-        # Drop some digits to avoid rounding errors
-        signal = np.around(signal, 12)
-        signal_2 = np.around(signal_2, 12)
-        self.assertSequenceEqual(signal.tolist(), signal_2.tolist(),
-            msg="In TestModulator, initial and final signals do not match")
-
-    def test_v2(self):
-
-        signal = np.array([42])
-
-        with self.assertRaises(RuntimeError,
-            msg="In TestModulator, no exception for wrong signal length"):
-
-            modulator(signal, self.f_rf, self.f_0, self.T_s)
-
-
-class TestRFCurrent(unittest.TestCase):
-
-    def setUp(self):
-
-        C = 2*np.pi*1100.009        # Ring circumference [m]
-        gamma_t = 18.0              # Gamma at transition
-        alpha = 1/gamma_t**2        # Momentum compaction factor
-        p_s = 25.92e9               # Synchronous momentum at injection [eV]
-
-        N_m = 1e5                   # Number of macro-particles for tracking
-        N_b = 1.0e11                # Bunch intensity [ppb]
-
-        # Set up machine parameters
-        self.ring = Ring(C, alpha, p_s, Proton(), n_turns=1)
-        self.rf = RFStation(self.ring, 4620, 4.5e6, 0)
-
-        # RF-frequency at which to compute beam current
-        self.omega = 2*np.pi*200.222e6
-        
-        # Create Gaussian beam
-        self.beam = Beam(self.ring, N_m, N_b)
-        self.profile = Profile(self.beam, CutOptions=CutOptions(cut_left=-1e-9,
-            cut_right=6e-9, n_slices=100))
-
-    # Test charge distribution with analytic functions
-    # Compare with theoretical value
-    def test_1(self):
-
-        t = self.profile.bin_centers
-        self.profile.n_macroparticles \
-            = 2600*np.exp(-(t-2.5e-9)**2 / (2*0.5e-9)**2)
-
-        rf_current = rf_beam_current(self.profile, self.omega,
-                                     self.ring.t_rev[0], lpf=False)
-
-        rf_current_real = np.around(rf_current.real, 12)
-        rf_current_imag = np.around(rf_current.imag, 12)
-
-        rf_theo_real = -2*self.beam.ratio*self.profile.Beam.Particle.charge*e\
-            * 2600*np.exp(-(t-2.5e-9)**2/(2*0.5*1e-9)**2)\
-            * np.cos(self.omega*t - self.omega * t[0])
-        rf_theo_real = np.around(rf_theo_real, 12)
-
-        rf_theo_imag = 2*self.beam.ratio*self.profile.Beam.Particle.charge*e\
-            * 2600*np.exp(-(t-2.5e-9)**2/(2*0.5*1e-9)**2)\
-            * np.sin(self.omega*t - self.omega * t[0])
-        rf_theo_imag = np.around(rf_theo_imag, 12)
-
-        self.assertListEqual(rf_current_real.tolist(), rf_theo_real.tolist(),
-            msg="In TestRfCurrent test_1, mismatch in real part of RF current")
-        self.assertListEqual(rf_current_imag.tolist(), rf_theo_imag.tolist(),
-            msg="In TestRfCurrent test_1, mismatch in real part of RF current")
-
-    # Test charge distribution of a bigaussian profile, without LPF
-    # Compare to simulation data
-    def test_2(self):
-
-        bigaussian(self.ring, self.rf, self.beam, 3.2e-9/4, seed=1234,
                    reinsertion=True)
         self.profile.track()
 
@@ -909,7 +262,7 @@
         
         I_real = np.around(rf_current.real, 14) # round
         Iref_real = np.around(Iref_real, 14)
-        
+
         self.assertSequenceEqual(I_real.tolist(), Iref_real.tolist(),
             msg="In TestRFCurrent test_2, mismatch in real part of RF current")
         
@@ -951,20 +304,21 @@
         
         I_imag = np.around(rf_current.imag, 14) # round
         Iref_imag = np.around(Iref_imag, 14)
-        
+
         self.assertSequenceEqual(I_imag.tolist(), Iref_imag.tolist(),
-            msg="In TestRFCurrent test_2, mismatch in imaginary part of"
-            + " RF current")
-    
+                                 msg="In TestRFCurrent test_2, mismatch in imaginary part of"
+                                 + " RF current")
+
     # Test charge distribution of a bigaussian profile, with LPF
     # Compare to simulation data
+    @unittest.skip("FIXME")
     def test_3(self):
-        
-        bigaussian(self.ring, self.rf, self.beam, 3.2e-9/4, seed=1234,
+
+        bigaussian(self.ring, self.rf, self.beam, 3.2e-9 / 4, seed=1234,
                    reinsertion=True)
         self.profile.track()
         self.assertEqual(len(self.beam.dt), np.sum(self.profile.n_macroparticles), "In" +
-            " TestBeamCurrent: particle number mismatch in Beam vs Profile")
+                         " TestBeamCurrent: particle number mismatch in Beam vs Profile")
 
         # RF current calculation with low-pass filter
         rf_current = rf_beam_current(self.profile, self.omega,
@@ -975,92 +329,93 @@
 
 
         Iref_real = np.array([-7.4760030591e-12, -7.4760667001e-12, -7.4761283585e-12, -7.4761880743e-12,
-                            -7.4762458873e-12, -7.4763018373e-12, -7.4763559634e-12, -7.4764083048e-12,
-                            -7.4764589002e-12, -7.4765077881e-12, -7.4765550066e-12, -7.4766005934e-12,
-                            -7.4766445863e-12, -7.4766870223e-12, -7.4767279383e-12, -7.4767673709e-12,
-                            -7.4768053561e-12, -7.4768419298e-12, -7.4768771275e-12, -7.4769109841e-12,
-                            -7.4769435345e-12, -7.4769748129e-12, -7.4770048532e-12, -7.4770336890e-12,
-                            -7.4770613534e-12, -7.4770878791e-12, -7.4771132983e-12, -7.4771376430e-12,
-                            -7.4771609447e-12, -7.4771832343e-12, -7.4772045423e-12, -7.4772248990e-12,
-                            -7.4772443341e-12, -7.4772628766e-12, -7.4772805555e-12, -7.4772973991e-12,
-                            -7.4773134351e-12, -7.4773286909e-12, -7.4773431935e-12, -7.4773569691e-12,
-                            -7.4773700439e-12, -7.4773824432e-12, -7.4773941919e-12, -7.4774053146e-12,
-                            -7.4774158351e-12, -7.4774257769e-12, -7.4774351631e-12, -7.4774440160e-12,
-                            -7.4774523576e-12, -7.4774602094e-12, -7.4774675923e-12, -7.4774745266e-12,
-                            -7.4774810324e-12, -7.4774871291e-12, -7.4774928355e-12, -7.4774981700e-12,
-                            -7.4775031506e-12, -7.4775077945e-12, -7.4775121186e-12, -7.4775161393e-12,
-                            -7.4775198724e-12, -7.4775233333e-12, -7.4775265368e-12, -7.4775294972e-12,
-                            -7.4775322284e-12, -7.4775347438e-12, -7.4775370562e-12, -7.4775391780e-12,
-                            -7.4775411210e-12, -7.4775428968e-12, -7.4775445163e-12, -7.4775459899e-12,
-                            -7.4775473278e-12, -7.4775485395e-12, -7.4775496341e-12, -7.4775506203e-12,
-                            -7.4775515065e-12, -7.4775523004e-12, -7.4775530095e-12, -7.4775536409e-12,
-                            -7.4775542012e-12, -7.4775546966e-12, -7.4775551329e-12, -7.4775555159e-12,
-                            -7.4775558504e-12, -7.4775561415e-12, -7.4775563934e-12, -7.4775566105e-12,
-                            -7.4775567965e-12, -7.4775569550e-12, -7.4775570892e-12, -7.4775572021e-12,
-                            -7.4775572965e-12, -7.4775573746e-12, -7.4775574389e-12, -7.4775574913e-12,
-                            -7.4775575336e-12, -7.4775575674e-12, -7.4775575940e-12, -7.4775576148e-12])
+                              -7.4762458873e-12, -7.4763018373e-12, -7.4763559634e-12, -7.4764083048e-12,
+                              -7.4764589002e-12, -7.4765077881e-12, -7.4765550066e-12, -7.4766005934e-12,
+                              -7.4766445863e-12, -7.4766870223e-12, -7.4767279383e-12, -7.4767673709e-12,
+                              -7.4768053561e-12, -7.4768419298e-12, -7.4768771275e-12, -7.4769109841e-12,
+                              -7.4769435345e-12, -7.4769748129e-12, -7.4770048532e-12, -7.4770336890e-12,
+                              -7.4770613534e-12, -7.4770878791e-12, -7.4771132983e-12, -7.4771376430e-12,
+                              -7.4771609447e-12, -7.4771832343e-12, -7.4772045423e-12, -7.4772248990e-12,
+                              -7.4772443341e-12, -7.4772628766e-12, -7.4772805555e-12, -7.4772973991e-12,
+                              -7.4773134351e-12, -7.4773286909e-12, -7.4773431935e-12, -7.4773569691e-12,
+                              -7.4773700439e-12, -7.4773824432e-12, -7.4773941919e-12, -7.4774053146e-12,
+                              -7.4774158351e-12, -7.4774257769e-12, -7.4774351631e-12, -7.4774440160e-12,
+                              -7.4774523576e-12, -7.4774602094e-12, -7.4774675923e-12, -7.4774745266e-12,
+                              -7.4774810324e-12, -7.4774871291e-12, -7.4774928355e-12, -7.4774981700e-12,
+                              -7.4775031506e-12, -7.4775077945e-12, -7.4775121186e-12, -7.4775161393e-12,
+                              -7.4775198724e-12, -7.4775233333e-12, -7.4775265368e-12, -7.4775294972e-12,
+                              -7.4775322284e-12, -7.4775347438e-12, -7.4775370562e-12, -7.4775391780e-12,
+                              -7.4775411210e-12, -7.4775428968e-12, -7.4775445163e-12, -7.4775459899e-12,
+                              -7.4775473278e-12, -7.4775485395e-12, -7.4775496341e-12, -7.4775506203e-12,
+                              -7.4775515065e-12, -7.4775523004e-12, -7.4775530095e-12, -7.4775536409e-12,
+                              -7.4775542012e-12, -7.4775546966e-12, -7.4775551329e-12, -7.4775555159e-12,
+                              -7.4775558504e-12, -7.4775561415e-12, -7.4775563934e-12, -7.4775566105e-12,
+                              -7.4775567965e-12, -7.4775569550e-12, -7.4775570892e-12, -7.4775572021e-12,
+                              -7.4775572965e-12, -7.4775573746e-12, -7.4775574389e-12, -7.4775574913e-12,
+                              -7.4775575336e-12, -7.4775575674e-12, -7.4775575940e-12, -7.4775576148e-12])
 
         np.testing.assert_allclose(rf_current.real, Iref_real, rtol=1e-7,
-            atol=0, err_msg="In TestRFCurrent test_3, mismatch in real part of RF current")
+                                   atol=0, err_msg="In TestRFCurrent test_3, mismatch in real part of RF current")
 
         Iref_imag = np.array([3.6350710513e-27, -6.5295290818e-17, -1.2848415740e-16, -1.8961169178e-16,
-                            -2.4872263572e-16, -3.0586137201e-16, -3.6107191579e-16, -4.1439790600e-16,
-                            -4.6588259694e-16, -5.1556884999e-16, -5.6349912532e-16, -6.0971547386e-16,
-                            -6.5425952927e-16, -6.9717250018e-16, -7.3849516241e-16, -7.7826785145e-16,
-                            -8.1653045501e-16, -8.5332240575e-16, -8.8868267418e-16, -9.2264976165e-16,
-                            -9.5526169356e-16, -9.8655601273e-16, -1.0165697729e-15, -1.0453395325e-15,
-                            -1.0729013485e-15, -1.0992907703e-15, -1.1245428344e-15, -1.1486920585e-15,
-                            -1.1717724363e-15, -1.1938174325e-15, -1.2148599776e-15, -1.2349324634e-15,
-                            -1.2540667385e-15, -1.2722941042e-15, -1.2896453102e-15, -1.3061505509e-15,
-                            -1.3218394622e-15, -1.3367411178e-15, -1.3508840265e-15, -1.3642961295e-15,
-                            -1.3770047975e-15, -1.3890368291e-15, -1.4004184485e-15, -1.4111753040e-15,
-                            -1.4213324665e-15, -1.4309144290e-15, -1.4399451053e-15, -1.4484478299e-15,
-                            -1.4564453577e-15, -1.4639598646e-15, -1.4710129478e-15, -1.4776256266e-15,
-                            -1.4838183439e-15, -1.4896109678e-15, -1.4950227934e-15, -1.5000725448e-15,
-                            -1.5047783786e-15, -1.5091578861e-15, -1.5132280968e-15, -1.5170054827e-15,
-                            -1.5205059617e-15, -1.5237449027e-15, -1.5267371298e-15, -1.5294969281e-15,
-                            -1.5320380493e-15, -1.5343737170e-15, -1.5365166339e-15, -1.5384789880e-15,
-                            -1.5402724599e-15, -1.5419082302e-15, -1.5433969871e-15, -1.5447489349e-15,
-                            -1.5459738025e-15, -1.5470808518e-15, -1.5480788876e-15, -1.5489762665e-15,
-                            -1.5497809071e-15, -1.5505003002e-15, -1.5511415189e-15, -1.5517112297e-15,
-                            -1.5522157035e-15, -1.5526608266e-15, -1.5530521124e-15, -1.5533947134e-15,
-                            -1.5536934328e-15, -1.5539527371e-15, -1.5541767678e-15, -1.5543693548e-15,
-                            -1.5545340285e-15, -1.5546740327e-15, -1.5547923374e-15, -1.5548916523e-15,
-                            -1.5549744390e-15, -1.5550429246e-15, -1.5550991148e-15, -1.5551448063e-15,
-                            -1.5551816007e-15, -1.5552109164e-15, -1.5552340019e-15, -1.5552519483e-15])
+                              -2.4872263572e-16, -3.0586137201e-16, -3.6107191579e-16, -4.1439790600e-16,
+                              -4.6588259694e-16, -5.1556884999e-16, -5.6349912532e-16, -6.0971547386e-16,
+                              -6.5425952927e-16, -6.9717250018e-16, -7.3849516241e-16, -7.7826785145e-16,
+                              -8.1653045501e-16, -8.5332240575e-16, -8.8868267418e-16, -9.2264976165e-16,
+                              -9.5526169356e-16, -9.8655601273e-16, -1.0165697729e-15, -1.0453395325e-15,
+                              -1.0729013485e-15, -1.0992907703e-15, -1.1245428344e-15, -1.1486920585e-15,
+                              -1.1717724363e-15, -1.1938174325e-15, -1.2148599776e-15, -1.2349324634e-15,
+                              -1.2540667385e-15, -1.2722941042e-15, -1.2896453102e-15, -1.3061505509e-15,
+                              -1.3218394622e-15, -1.3367411178e-15, -1.3508840265e-15, -1.3642961295e-15,
+                              -1.3770047975e-15, -1.3890368291e-15, -1.4004184485e-15, -1.4111753040e-15,
+                              -1.4213324665e-15, -1.4309144290e-15, -1.4399451053e-15, -1.4484478299e-15,
+                              -1.4564453577e-15, -1.4639598646e-15, -1.4710129478e-15, -1.4776256266e-15,
+                              -1.4838183439e-15, -1.4896109678e-15, -1.4950227934e-15, -1.5000725448e-15,
+                              -1.5047783786e-15, -1.5091578861e-15, -1.5132280968e-15, -1.5170054827e-15,
+                              -1.5205059617e-15, -1.5237449027e-15, -1.5267371298e-15, -1.5294969281e-15,
+                              -1.5320380493e-15, -1.5343737170e-15, -1.5365166339e-15, -1.5384789880e-15,
+                              -1.5402724599e-15, -1.5419082302e-15, -1.5433969871e-15, -1.5447489349e-15,
+                              -1.5459738025e-15, -1.5470808518e-15, -1.5480788876e-15, -1.5489762665e-15,
+                              -1.5497809071e-15, -1.5505003002e-15, -1.5511415189e-15, -1.5517112297e-15,
+                              -1.5522157035e-15, -1.5526608266e-15, -1.5530521124e-15, -1.5533947134e-15,
+                              -1.5536934328e-15, -1.5539527371e-15, -1.5541767678e-15, -1.5543693548e-15,
+                              -1.5545340285e-15, -1.5546740327e-15, -1.5547923374e-15, -1.5548916523e-15,
+                              -1.5549744390e-15, -1.5550429246e-15, -1.5550991148e-15, -1.5551448063e-15,
+                              -1.5551816007e-15, -1.5552109164e-15, -1.5552340019e-15, -1.5552519483e-15])
 
         np.testing.assert_allclose(rf_current.imag, Iref_imag, rtol=1e-7,
-            atol=0, err_msg="In TestRFCurrent test_3, mismatch in imaginary part of RF current")
+                                   atol=0, err_msg="In TestRFCurrent test_3, mismatch in imaginary part of RF current")
 
     # Test RF beam current on coarse grid integrated from fine grid
     # Compare to simulation data for peak RF current
+    @unittest.skip("FIXME")
     def test_4(self):
 
         # Create a batch of 100 equal, short bunches
         bunches = 100
-        T_s = 5*self.rf.t_rev[0]/self.rf.harmonic[0, 0]
+        T_s = 5 * self.rf.t_rev[0] / self.rf.harmonic[0, 0]
         N_m = int(1e5)
         N_b = 2.3e11
         bigaussian(self.ring, self.rf, self.beam, 0.1e-9, seed=1234,
                    reinsertion=True)
-        beam2 = Beam(self.ring, bunches*N_m, bunches*N_b)
-        bunch_spacing = 5*self.rf.t_rf[0, 0]
-        buckets = 5*bunches
+        beam2 = Beam(self.ring, bunches * N_m, bunches * N_b)
+        bunch_spacing = 5 * self.rf.t_rf[0, 0]
+        buckets = 5 * bunches
         for i in range(bunches):
-            beam2.dt[i*N_m:(i+1)*N_m] = self.beam.dt + i*bunch_spacing
-            beam2.dE[i*N_m:(i+1)*N_m] = self.beam.dE
+            beam2.dt[i * N_m:(i + 1) * N_m] = self.beam.dt + i * bunch_spacing
+            beam2.dE[i * N_m:(i + 1) * N_m] = self.beam.dE
         profile2 = Profile(beam2, CutOptions=CutOptions(cut_left=0,
-            cut_right=bunches*bunch_spacing, n_slices=1000*buckets))
+                                                        cut_right=bunches * bunch_spacing, n_slices=1000 * buckets))
         profile2.track()
 
-        tot_charges = np.sum(profile2.n_macroparticles)/\
-                     beam2.n_macroparticles*beam2.intensity
+        tot_charges = np.sum(profile2.n_macroparticles) /\
+            beam2.n_macroparticles * beam2.intensity
         self.assertAlmostEqual(tot_charges, 2.3000000000e+13, 9)
 
         # Calculate fine- and coarse-grid RF current
         rf_current_fine, rf_current_coarse = rf_beam_current(profile2,
-            self.rf.omega_rf[0, 0], self.ring.t_rev[0], lpf=False,
-            downsample={'Ts': T_s, 'points': self.rf.harmonic[0, 0]/5})
+                                                             self.rf.omega_rf[0, 0], self.ring.t_rev[0], lpf=False,
+                                                             downsample={'Ts': T_s, 'points': self.rf.harmonic[0, 0] / 5})
         rf_current_coarse /= T_s
 
         # Peak RF current on coarse grid
@@ -1073,22 +428,22 @@
     def test_1(self):
         y = np.random.rand(42)
 
-        self.assertListEqual(y.tolist(), comb_filter(y, y, 15/16).tolist(),
-            msg="In TestComb test_1, filtered signal not correct")
+        self.assertListEqual(y.tolist(), comb_filter(y, y, 15 / 16).tolist(),
+                             msg="In TestComb test_1, filtered signal not correct")
 
     def test_2(self):
 
-        t = np.arange(0, 2*np.pi, 2*np.pi/120)
+        t = np.arange(0, 2 * np.pi, 2 * np.pi / 120)
         y = np.cos(t)
         # Shift cosine by quarter period
-        x = np.roll(y, int(len(t)/4))
+        x = np.roll(y, int(len(t) / 4))
 
         # Drop some digits to avoid rounding errors
         result = np.around(comb_filter(y, x, 0.5), 12)
-        result_theo = np.around(np.sin(np.pi/4 + t)/np.sqrt(2), 12)
+        result_theo = np.around(np.sin(np.pi / 4 + t) / np.sqrt(2), 12)
 
         self.assertListEqual(result.tolist(), result_theo.tolist(),
-            msg="In TestComb test_2, filtered signal not correct")
+                             msg="In TestComb test_2, filtered signal not correct")
 
 
 class TestLowPass(unittest.TestCase):
@@ -1100,7 +455,7 @@
         xhigh = np.sin(2 * np.pi * 250 * t)
         x = xlow + xhigh
 
-        y = low_pass_filter(x, cutoff_frequency=1/8)
+        y = low_pass_filter(x, cutoff_frequency=1 / 8)
 
         # Test for difference between filtered signal and xlow;
         # using signal.butter(8, 0.125) and filtfilt(b, a, x, padlen=15)
@@ -1127,29 +482,29 @@
 
         self.setUp(N=3)
         self.assertEqual(len(self.x), len(self.y) + 3 - 1,
-            msg="In TestMovingAverage, test_1: wrong array length")
+                         msg="In TestMovingAverage, test_1: wrong array length")
         self.assertSequenceEqual(self.y.tolist(),
-            np.array([3, 4, 3, 2, 3, 4, 3], dtype=float).tolist(),
-            msg="In TestMovingAverage, test_1: arrays differ")
+                                 np.array([3, 4, 3, 2, 3, 4, 3], dtype=float).tolist(),
+                                 msg="In TestMovingAverage, test_1: arrays differ")
 
     def test_2(self):
 
         self.setUp(N=4)
         self.assertEqual(len(self.x), len(self.y) + 4 - 1,
-            msg="In TestMovingAverage, test_2: wrong array length")
+                         msg="In TestMovingAverage, test_2: wrong array length")
         self.assertSequenceEqual(self.y.tolist(),
                                  np.array([3, 3, 3, 3, 3, 3],
                                           dtype=float).tolist(),
-            msg="In TestMovingAverage, test_2: arrays differ")
+                                 msg="In TestMovingAverage, test_2: arrays differ")
 
     def test_3(self):
 
         self.setUp(N=3, x_prev=np.array([0, 3]))
         self.assertEqual(len(self.x), len(self.y),
-            msg="In TestMovingAverage, test_3: wrong array length")
+                         msg="In TestMovingAverage, test_3: wrong array length")
         self.assertSequenceEqual(self.y.tolist(),
-            np.array([1, 2, 3, 4, 3, 2, 3, 4, 3], dtype=float).tolist(),
-            msg="In TestMovingAverage, test_3: arrays differ")
+                                 np.array([1, 2, 3, 4, 3, 2, 3, 4, 3], dtype=float).tolist(),
+                                 msg="In TestMovingAverage, test_3: arrays differ")
 
 
 class TestFeedforwardFilter(unittest.TestCase):
@@ -1158,50 +513,52 @@
     def setUp(self):
 
         # Ring and RF definitions
-        ring = Ring(2*np.pi*1100.009, 1/18**2, 25.92e9, Particle=Proton())
+        ring = Ring(2 * np.pi * 1100.009, 1 / 18**2, 25.92e9, Particle=Proton())
         rf = RFStation(ring, [4620], [4.5e6], [0.], n_rf=1)
-        self.T_s = 5*rf.t_rf[0, 0]
-
+        self.T_s = 5 * rf.t_rf[0, 0]
+
+    @unittest.skip("FIXME")
     def test_1(self):
 
         # Modified filling time to match reference case
         TWC = SPS3Section200MHzTWC()
         TWC.tau = 420e-9
-        filter, n_taps, n_filling, n_fit = feedforward_filter(TWC, 4/125*1e-6,
-            debug=False, taps=31, opt_output=True)
+        filter, n_taps, n_filling, n_fit = feedforward_filter(TWC, 4 / 125 * 1e-6,
+                                                              debug=False, taps=31, opt_output=True)
         self.assertEqual(n_taps, 31,
-            msg="In TestFeedforwardFilter, test_1: n_taps incorrect")
+                         msg="In TestFeedforwardFilter, test_1: n_taps incorrect")
         self.assertEqual(n_filling, 13,
-            msg="In TestFeedforwardFilter, test_1: n_filling incorrect")
+                         msg="In TestFeedforwardFilter, test_1: n_filling incorrect")
         self.assertEqual(n_fit, 44,
-            msg="In TestFeedforwardFilter, test_1: n_fit incorrect")
+                         msg="In TestFeedforwardFilter, test_1: n_fit incorrect")
 
         filter_ref = np.array(
             [-0.0227533635, 0.0211514102, 0.0032929202, -0.0026111554,
-              0.0119559316, 0.0043905603, 0.0043905603, 0.0040101282,
+             0.0119559316, 0.0043905603, 0.0043905603, 0.0040101282,
              -0.0241480816, -0.0237676496, 0.0043905603, 0.0043905603,
-              0.0043905603, -0.0107783487, 0.0184915005, 0.0065858404,
+             0.0043905603, -0.0107783487, 0.0184915005, 0.0065858404,
              -0.0052223108, 0.0239118633, 0.0087811206, 0.0087811206,
-              0.0080202564, 0.0295926259, 0.0237676496, -0.0043905603,
+             0.0080202564, 0.0295926259, 0.0237676496, -0.0043905603,
              -0.0043905603, -0.0043905603, -0.0119750148, 0.0026599098,
-             -0.0032929202, -0.021005147,  0.022696114])
+             -0.0032929202, -0.021005147, 0.022696114])
 
         np.testing.assert_allclose(filter, filter_ref, rtol=1e-8, atol=1e-9,
-            err_msg="In TestFeedforwardFilter, test_1: filter array incorrect")
+                                   err_msg="In TestFeedforwardFilter, test_1: filter array incorrect")
 
         del TWC
 
+    @unittest.skip("FIXME")
     def test_2(self):
 
         TWC = SPS3Section200MHzTWC()
         filter, n_taps, n_filling, n_fit = feedforward_filter(TWC, self.T_s,
-            debug=False, opt_output=True)
+                                                              debug=False, opt_output=True)
         self.assertEqual(n_taps, 31,
-            msg="In TestFeedforwardFilter, test_2: n_taps incorrect")
+                         msg="In TestFeedforwardFilter, test_2: n_taps incorrect")
         self.assertEqual(n_filling, 18,
-            msg="In TestFeedforwardFilter, test_2: n_filling incorrect")
+                         msg="In TestFeedforwardFilter, test_2: n_filling incorrect")
         self.assertEqual(n_fit, 49,
-            msg="In TestFeedforwardFilter, test_2: n_fit incorrect")
+                         msg="In TestFeedforwardFilter, test_2: n_fit incorrect")
 
 #        filter_ref = np.array(
 #            [-0.0070484734, 0.0161859736, 0.0020289928, 0.0020289928,
@@ -1215,21 +572,22 @@
         filter_ref = np.copy(feedforward_filter_TWC3)
 
         np.testing.assert_allclose(filter, filter_ref, rtol=1e-8, atol=1e-9,
-            err_msg="In TestFeedforwardFilter, test_2: filter array incorrect")
+                                   err_msg="In TestFeedforwardFilter, test_2: filter array incorrect")
 
         del TWC
 
+    @unittest.skip("FIXME")
     def test_3(self):
 
         TWC = SPS4Section200MHzTWC()
         filter, n_taps, n_filling, n_fit = feedforward_filter(TWC, self.T_s,
-            debug=False, opt_output=True)
+                                                              debug=False, opt_output=True)
         self.assertEqual(n_taps, 37,
-            msg="In TestFeedforwardFilter, test_3: n_taps incorrect")
+                         msg="In TestFeedforwardFilter, test_3: n_taps incorrect")
         self.assertEqual(n_filling, 24,
-            msg="In TestFeedforwardFilter, test_3: n_filling incorrect")
+                         msg="In TestFeedforwardFilter, test_3: n_filling incorrect")
         self.assertEqual(n_fit, 61,
-            msg="In TestFeedforwardFilter, test_3: n_fit incorrect")
+                         msg="In TestFeedforwardFilter, test_3: n_fit incorrect")
 
 #        filter_ref = np.array(
 #            [ 0.0048142895, 0.0035544775, 0.0011144336, 0.0011144336,
@@ -1245,21 +603,22 @@
         filter_ref = np.copy(feedforward_filter_TWC4)
 
         np.testing.assert_allclose(filter, filter_ref, rtol=1e-8, atol=1e-9,
-            err_msg="In TestFeedforwardFilter, test_3: filter array incorrect")
+                                   err_msg="In TestFeedforwardFilter, test_3: filter array incorrect")
 
         del TWC
 
+    @unittest.skip("FIXME")
     def test_4(self):
 
         TWC = SPS5Section200MHzTWC()
         filter, n_taps, n_filling, n_fit = feedforward_filter(TWC, self.T_s,
-            debug=False, opt_output=True)
+                                                              debug=False, opt_output=True)
         self.assertEqual(n_taps, 43,
-            msg="In TestFeedforwardFilter, test_4: n_taps incorrect")
+                         msg="In TestFeedforwardFilter, test_4: n_taps incorrect")
         self.assertEqual(n_filling, 31,
-            msg="In TestFeedforwardFilter, test_4: n_filling incorrect")
+                         msg="In TestFeedforwardFilter, test_4: n_filling incorrect")
         self.assertEqual(n_fit, 74,
-            msg="In TestFeedforwardFilter, test_4: n_fit incorrect")
+                         msg="In TestFeedforwardFilter, test_4: n_fit incorrect")
 
 #        filter_ref = np.array(
 #            [ 0.0189205535, -0.0105637125, 0.0007262783, 0.0007262783,
@@ -1276,7 +635,7 @@
         filter_ref = np.copy(feedforward_filter_TWC5)
 
         np.testing.assert_allclose(filter, filter_ref, rtol=1e-8, atol=1e-9,
-            err_msg="In TestFeedforwardFilter, test_4: filter array incorrect")
+                                   err_msg="In TestFeedforwardFilter, test_4: filter array incorrect")
 
         del TWC
 
@@ -1289,5 +648,4 @@
 
 if __name__ == '__main__':
 
-    unittest.main()
->>>>>>> 2ee6dc75
+    unittest.main()