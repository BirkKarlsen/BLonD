--- conflicted
+++ resolved
@@ -1,139 +1,132 @@
-# coding: utf8
-# Copyright 2014-2017 CERN. This software is distributed under the
-# terms of the GNU General Public Licence version 3 (GPL Version 3), 
-# copied verbatim in the file LICENCE.md.
-# In applying this licence, CERN does not waive the privileges and immunities 
-# granted to it by virtue of its status as an Intergovernmental Organization or
-# submit itself to any jurisdiction.
-# Project website: http://blond.web.cern.ch/
-
-"""
-Unittest for llrf.filters
-
-:Authors: **Helga Timko**
-"""
-
-import unittest
-import numpy as np
-from beam.beam import Proton
-from input_parameters.ring import Ring
-from input_parameters.rf_parameters import RFStation
-from beam.beam import Beam
-from beam.distributions import bigaussian
-from beam.profile import Profile, CutOptions
-from llrf.signal_processing import rf_beam_current, low_pass_filter
-
-
-class TestBeamCurrent(unittest.TestCase):
-    
-    def test(self):
-        
-        # Set up SPS conditions
-<<<<<<< HEAD
-        GeneralParams = Ring(1000, 2*np.pi*1100.009, 1/18**2, 25.92e9,
-                             Proton())
-        RFParams = RFStation(GeneralParams, 1, 4620, 4.5e6, 0)
-        Bunch = Beam(GeneralParams, 1e5, 1e11)
-        bigaussian(GeneralParams, RFParams, Bunch, 3.2e-9/4, seed = 1234, 
-=======
-        ring = Ring(1000, 2*np.pi*1100.009, 1/18**2, 25.92e9)
-        RF = RFStation(ring, 1, 4620, 4.5e6, 0)
-        beam = Beam(ring, 1e5, 1e11)
-        bigaussian(ring, RF, beam, 3.2e-9/4, seed = 1234, 
->>>>>>> 237f3524
-                   reinsertion = True) 
-        profile = Profile(beam, CutOptions(cut_left=-1.e-9, cut_right=6.e-9, 
-                                           n_slices=100))
-        profile.track()
-        self.assertEqual(len(beam.dt), np.sum(profile.n_macroparticles), "In" +
-            " TestBeamCurrent: particle number mismatch in Beam vs Profile")
-        
-        # RF current calculation with low-pass filter
-        rf_current = rf_beam_current(profile, 2*np.pi*200.222e6, ring.t_rev[0])
-        Iref_real = np.array([ -9.4646042539e-12,  -7.9596801534e-10,  
-            -2.6993572787e-10,
-            2.3790828610e-09,   6.4007063190e-09,   9.5444302650e-09,
-            9.6957462918e-09,   6.9944771120e-09,   5.0040512366e-09,
-            8.2427583408e-09,   1.6487066238e-08,   2.2178930587e-08,
-            1.6497620890e-08,   1.9878201568e-09,  -2.4862807497e-09,
-            2.0862096916e-08,   6.6115473293e-08,   1.1218114710e-07,
-             1.5428441607e-07,   2.1264254596e-07,   3.1213935713e-07,
-             4.6339212948e-07,   6.5039440158e-07,   8.2602190806e-07,
-             9.4532001396e-07,   1.0161170159e-06,   1.0795840334e-06,
-             1.1306004256e-06,   1.1081141333e-06,   9.7040873320e-07,
-             7.1863437325e-07,   3.3833950889e-07,  -2.2273124358e-07,
-            -1.0035204008e-06,  -1.9962696992e-06,  -3.1751183137e-06,
-            -4.5326227784e-06,  -6.0940850385e-06,  -7.9138578879e-06,
-            -9.9867317826e-06,  -1.2114906338e-05,  -1.4055138779e-05,
-            -1.5925650405e-05,  -1.8096693885e-05,  -2.0418813156e-05,
-            -2.2142865862e-05,  -2.3038234657e-05,  -2.3822481250e-05,
-            -2.4891969829e-05,  -2.5543384520e-05,  -2.5196086909e-05,
-            -2.4415522211e-05,  -2.3869116251e-05,  -2.3182951665e-05,
-            -2.1723128723e-05,  -1.9724625363e-05,  -1.7805112266e-05,
-            -1.5981218737e-05,  -1.3906226012e-05,  -1.1635865568e-05,
-            -9.5381189596e-06,  -7.7236624815e-06,  -6.0416822483e-06,
-            -4.4575806261e-06,  -3.0779237834e-06,  -1.9274519396e-06,
-            -9.5699993457e-07,  -1.7840768971e-07,   3.7780452612e-07,
-             7.5625231388e-07,   1.0158886027e-06,   1.1538975409e-06,
-             1.1677937652e-06,   1.1105424636e-06,   1.0216131672e-06,
-             8.8605026541e-07,   7.0783694846e-07,   5.4147914020e-07,
-             4.1956457226e-07,   3.2130062098e-07,   2.2762751268e-07,
-             1.4923020411e-07,   9.5683463322e-08,   5.8942895620e-08,
-             3.0515695233e-08,   1.2444834300e-08,   8.9413517889e-09,
-             1.6154761941e-08,   2.3261993674e-08,   2.3057968490e-08,
-             1.8354179928e-08,   1.4938991667e-08,   1.2506841004e-08,
-             8.1230022648e-09,   3.7428821201e-09,   2.8368110506e-09,
-             3.6536247240e-09,   2.8429736524e-09,   1.6640835314e-09,
-             2.3960087967e-09])
-        I_real = np.around(rf_current.real, 9) # round
-        Iref_real = np.around(Iref_real, 9) 
-        self.assertSequenceEqual(I_real.tolist(), Iref_real.tolist(),
-            msg="In TestBeamCurrent, mismatch in real part of RF current")
-        Iref_imag = np.array([ -1.3134886055e-11,   1.0898262206e-09,   
-            3.9806900984e-10,
-            -3.0007980073e-09,  -7.4404909183e-09,  -9.5619658077e-09,
-            -7.9029982105e-09,  -4.5153699012e-09,  -2.8337010673e-09,
-            -4.0605999910e-09,  -5.7035811935e-09,  -4.9421561822e-09,
-            -2.6226262365e-09,  -1.0904425703e-09,   1.5886725829e-10,
-             3.6061564044e-09,   1.2213233410e-08,   3.0717134774e-08,
-             6.2263860975e-08,   1.0789908935e-07,   1.8547368321e-07,
-             3.3758410599e-07,   5.8319210090e-07,   8.7586115583e-07,
-             1.1744525681e-06,   1.5330067491e-06,   2.0257108185e-06,
-             2.6290348930e-06,   3.3065045701e-06,   4.1218136471e-06,
-             5.1059358251e-06,   6.1421308306e-06,   7.1521192647e-06,
-             8.2164613957e-06,   9.3474086978e-06,   1.0368027059e-05,
-             1.1176114701e-05,   1.1892303251e-05,   1.2600522466e-05,
-             1.3142991032e-05,   1.3286611961e-05,   1.2972067098e-05,
-             1.2344251145e-05,   1.1561930031e-05,   1.0577353622e-05,
-             9.1838382917e-06,   7.3302333455e-06,   5.2367297732e-06,
-             3.1309520147e-06,   1.0396785645e-06,  -1.1104442284e-06,
-            -3.3300486963e-06,  -5.5129705406e-06,  -7.4742790081e-06,
-            -9.1003715719e-06,  -1.0458342224e-05,  -1.1632423668e-05,
-            -1.2513736332e-05,  -1.2942309414e-05,  -1.2975831165e-05,
-            -1.2799952495e-05,  -1.2469945465e-05,  -1.1941176358e-05,
-            -1.1222986380e-05,  -1.0349594257e-05,  -9.3491445482e-06,
-            -8.2956327726e-06,  -7.2394219079e-06,  -6.1539590898e-06,
-            -5.0802321519e-06,  -4.1512021086e-06,  -3.3868884793e-06,
-            -2.6850344653e-06,  -2.0327038471e-06,  -1.5048854341e-06,
-            -1.0965986189e-06,  -7.4914749272e-07,  -4.7128817088e-07,
-            -2.9595396024e-07,  -1.9387567373e-07,  -1.1597751838e-07,
-            -5.5766761837e-08,  -2.3991059778e-08,  -1.1910924971e-08,
-            -4.7797889603e-09,   9.0715301612e-11,   1.5744084129e-09,
-             2.8217939283e-09,   5.5919203984e-09,   7.7259433940e-09,
-             8.5033504655e-09,   9.1509256107e-09,   8.6746085156e-09,
-             5.8909590412e-09,   3.5957212556e-09,   4.3347189168e-09,
-             5.3331969589e-09,   3.9322184713e-09,   3.3616434953e-09,
-             6.5154351819e-09])
-        I_imag = np.around(rf_current.imag, 9) # round
-        Iref_imag = np.around(Iref_imag, 9)
-        self.assertSequenceEqual(I_imag.tolist(), Iref_imag.tolist(),
-            msg="In TestBeamCurrent, mismatch in imaginary part of RF current")
-
-
-       
-if __name__ == '__main__':
-
-    unittest.main()
-
-
-
+# coding: utf8
+# Copyright 2014-2017 CERN. This software is distributed under the
+# terms of the GNU General Public Licence version 3 (GPL Version 3), 
+# copied verbatim in the file LICENCE.md.
+# In applying this licence, CERN does not waive the privileges and immunities 
+# granted to it by virtue of its status as an Intergovernmental Organization or
+# submit itself to any jurisdiction.
+# Project website: http://blond.web.cern.ch/
+
+"""
+Unittest for llrf.filters
+
+:Authors: **Helga Timko**
+"""
+
+import unittest
+import numpy as np
+from beam.beam import Proton
+from input_parameters.ring import Ring
+from input_parameters.rf_parameters import RFStation
+from beam.beam import Beam
+from beam.distributions import bigaussian
+from beam.profile import Profile, CutOptions
+from llrf.signal_processing import rf_beam_current, low_pass_filter
+
+
+class TestBeamCurrent(unittest.TestCase):
+    
+    def test(self):
+        
+        # Set up SPS conditions
+        ring = Ring(1000, 2*np.pi*1100.009, 1/18**2, 25.92e9,
+                    Proton())
+        RF = RFStation(ring, 1, 4620, 4.5e6, 0)
+        beam = Beam(ring, 1e5, 1e11)
+        bigaussian(ring, RF, beam, 3.2e-9/4, seed = 1234,
+                   reinsertion = True) 
+        profile = Profile(beam, CutOptions(cut_left=-1.e-9, cut_right=6.e-9, 
+                                           n_slices=100))
+        profile.track()
+        self.assertEqual(len(beam.dt), np.sum(profile.n_macroparticles), "In" +
+            " TestBeamCurrent: particle number mismatch in Beam vs Profile")
+        
+        # RF current calculation with low-pass filter
+        rf_current = rf_beam_current(profile, 2*np.pi*200.222e6, ring.t_rev[0])
+        Iref_real = np.array([ -9.4646042539e-12,  -7.9596801534e-10,  
+            -2.6993572787e-10,
+            2.3790828610e-09,   6.4007063190e-09,   9.5444302650e-09,
+            9.6957462918e-09,   6.9944771120e-09,   5.0040512366e-09,
+            8.2427583408e-09,   1.6487066238e-08,   2.2178930587e-08,
+            1.6497620890e-08,   1.9878201568e-09,  -2.4862807497e-09,
+            2.0862096916e-08,   6.6115473293e-08,   1.1218114710e-07,
+             1.5428441607e-07,   2.1264254596e-07,   3.1213935713e-07,
+             4.6339212948e-07,   6.5039440158e-07,   8.2602190806e-07,
+             9.4532001396e-07,   1.0161170159e-06,   1.0795840334e-06,
+             1.1306004256e-06,   1.1081141333e-06,   9.7040873320e-07,
+             7.1863437325e-07,   3.3833950889e-07,  -2.2273124358e-07,
+            -1.0035204008e-06,  -1.9962696992e-06,  -3.1751183137e-06,
+            -4.5326227784e-06,  -6.0940850385e-06,  -7.9138578879e-06,
+            -9.9867317826e-06,  -1.2114906338e-05,  -1.4055138779e-05,
+            -1.5925650405e-05,  -1.8096693885e-05,  -2.0418813156e-05,
+            -2.2142865862e-05,  -2.3038234657e-05,  -2.3822481250e-05,
+            -2.4891969829e-05,  -2.5543384520e-05,  -2.5196086909e-05,
+            -2.4415522211e-05,  -2.3869116251e-05,  -2.3182951665e-05,
+            -2.1723128723e-05,  -1.9724625363e-05,  -1.7805112266e-05,
+            -1.5981218737e-05,  -1.3906226012e-05,  -1.1635865568e-05,
+            -9.5381189596e-06,  -7.7236624815e-06,  -6.0416822483e-06,
+            -4.4575806261e-06,  -3.0779237834e-06,  -1.9274519396e-06,
+            -9.5699993457e-07,  -1.7840768971e-07,   3.7780452612e-07,
+             7.5625231388e-07,   1.0158886027e-06,   1.1538975409e-06,
+             1.1677937652e-06,   1.1105424636e-06,   1.0216131672e-06,
+             8.8605026541e-07,   7.0783694846e-07,   5.4147914020e-07,
+             4.1956457226e-07,   3.2130062098e-07,   2.2762751268e-07,
+             1.4923020411e-07,   9.5683463322e-08,   5.8942895620e-08,
+             3.0515695233e-08,   1.2444834300e-08,   8.9413517889e-09,
+             1.6154761941e-08,   2.3261993674e-08,   2.3057968490e-08,
+             1.8354179928e-08,   1.4938991667e-08,   1.2506841004e-08,
+             8.1230022648e-09,   3.7428821201e-09,   2.8368110506e-09,
+             3.6536247240e-09,   2.8429736524e-09,   1.6640835314e-09,
+             2.3960087967e-09])
+        I_real = np.around(rf_current.real, 9) # round
+        Iref_real = np.around(Iref_real, 9) 
+        self.assertSequenceEqual(I_real.tolist(), Iref_real.tolist(),
+            msg="In TestBeamCurrent, mismatch in real part of RF current")
+        Iref_imag = np.array([ -1.3134886055e-11,   1.0898262206e-09,   
+            3.9806900984e-10,
+            -3.0007980073e-09,  -7.4404909183e-09,  -9.5619658077e-09,
+            -7.9029982105e-09,  -4.5153699012e-09,  -2.8337010673e-09,
+            -4.0605999910e-09,  -5.7035811935e-09,  -4.9421561822e-09,
+            -2.6226262365e-09,  -1.0904425703e-09,   1.5886725829e-10,
+             3.6061564044e-09,   1.2213233410e-08,   3.0717134774e-08,
+             6.2263860975e-08,   1.0789908935e-07,   1.8547368321e-07,
+             3.3758410599e-07,   5.8319210090e-07,   8.7586115583e-07,
+             1.1744525681e-06,   1.5330067491e-06,   2.0257108185e-06,
+             2.6290348930e-06,   3.3065045701e-06,   4.1218136471e-06,
+             5.1059358251e-06,   6.1421308306e-06,   7.1521192647e-06,
+             8.2164613957e-06,   9.3474086978e-06,   1.0368027059e-05,
+             1.1176114701e-05,   1.1892303251e-05,   1.2600522466e-05,
+             1.3142991032e-05,   1.3286611961e-05,   1.2972067098e-05,
+             1.2344251145e-05,   1.1561930031e-05,   1.0577353622e-05,
+             9.1838382917e-06,   7.3302333455e-06,   5.2367297732e-06,
+             3.1309520147e-06,   1.0396785645e-06,  -1.1104442284e-06,
+            -3.3300486963e-06,  -5.5129705406e-06,  -7.4742790081e-06,
+            -9.1003715719e-06,  -1.0458342224e-05,  -1.1632423668e-05,
+            -1.2513736332e-05,  -1.2942309414e-05,  -1.2975831165e-05,
+            -1.2799952495e-05,  -1.2469945465e-05,  -1.1941176358e-05,
+            -1.1222986380e-05,  -1.0349594257e-05,  -9.3491445482e-06,
+            -8.2956327726e-06,  -7.2394219079e-06,  -6.1539590898e-06,
+            -5.0802321519e-06,  -4.1512021086e-06,  -3.3868884793e-06,
+            -2.6850344653e-06,  -2.0327038471e-06,  -1.5048854341e-06,
+            -1.0965986189e-06,  -7.4914749272e-07,  -4.7128817088e-07,
+            -2.9595396024e-07,  -1.9387567373e-07,  -1.1597751838e-07,
+            -5.5766761837e-08,  -2.3991059778e-08,  -1.1910924971e-08,
+            -4.7797889603e-09,   9.0715301612e-11,   1.5744084129e-09,
+             2.8217939283e-09,   5.5919203984e-09,   7.7259433940e-09,
+             8.5033504655e-09,   9.1509256107e-09,   8.6746085156e-09,
+             5.8909590412e-09,   3.5957212556e-09,   4.3347189168e-09,
+             5.3331969589e-09,   3.9322184713e-09,   3.3616434953e-09,
+             6.5154351819e-09])
+        I_imag = np.around(rf_current.imag, 9) # round
+        Iref_imag = np.around(Iref_imag, 9)
+        self.assertSequenceEqual(I_imag.tolist(), Iref_imag.tolist(),
+            msg="In TestBeamCurrent, mismatch in imaginary part of RF current")
+
+
+       
+if __name__ == '__main__':
+
+    unittest.main()
+
+
+