--- conflicted
+++ resolved
@@ -278,27 +278,14 @@
         if (self.interpolation == True) and (self.profile is None):
             raise RuntimeError("ERROR in RingAndRFTracker: Please specify a" +
                 " Profile object to use the interpolation option")
-<<<<<<< HEAD
-        if (self.cavityFB != None) and (self.profile is None):
-            raise RuntimeError("ERROR in RingAndRFTracker: Please specify a" +
-                " Profile object to use the CavityFeedback class")
-=======
-        if (self.cavityFB != None):
+       if (self.cavityFB != None):
             self.interpolation = True # obligatory interpolation if cavFB on
             if (self.profile is None):
                 raise RuntimeError("ERROR in RingAndRFTracker: Please specify"+
                     " a Profile object to use the CavityFeedback class")
->>>>>>> 41db03a1
         if (self.rf_params.empty == True) and (self.periodicity == True):
             raise RuntimeError("ERROR in RingAndRFTracker: Empty RFStation" +
                 " with periodicity not yet implemented!")
-<<<<<<< HEAD
-        if (self.cavityFB != None) and (self.interpolation == False):
-            raise RuntimeError("ERROR in RingAndRFTracker: interpolation " +
-                " option must be True when using the CavityFeedback class")
-=======
->>>>>>> 41db03a1
-        
  
     def kick(self, beam_dt, beam_dE, index):
         """Function updating the particle energy due to the RF kick in a given
