# coding: utf8
# Copyright 2014-2017 CERN. This software is distributed under the
# terms of the GNU General Public Licence version 3 (GPL Version 3), 
# copied verbatim in the file LICENCE.md.
# In applying this licence, CERN does not waive the privileges and immunities 
# granted to it by virtue of its status as an Intergovernmental Organization or
# submit itself to any jurisdiction.
# Project website: http://blond.web.cern.ch/

'''
**Module gathering and processing all RF parameters used in the simulation.**

:Authors: **Alexandre Lasheen**, **Danilo Quartullo**, **Helga Timko**
'''

from __future__ import division, print_function
from builtins import str, range, object
import numpy as np
from scipy.constants import c
from scipy.integrate import cumtrapz
from beams.beams import Proton
#from input_parameters.preprocess import PreprocessRFParams



def input_check(input_value, expected_length):
    r"""Function to check the length of the input. The input can be a float, 
    int, np.ndarray and list. If len(input_value) == 1, transform it to a 
    constant array. If len(input_value) != expected_length and != 1, raise an 
    error"""
    
    if isinstance(input_value, float):
        return input_value * np.ones(expected_length)
    elif isinstance(input_value, int):
        return input_value * np.ones(expected_length)
    elif isinstance(input_value, np.ndarray) and input_value.size == 1:
        return input_value * np.ones(expected_length)
    elif isinstance(input_value, list) and len(input_value) == 1:
        return input_value[0] * np.ones(expected_length)
    elif len(input_value) == expected_length:
        return np.array(input_value)
    else:
        raise RuntimeError("ERROR: " + str(input_value) + " does not match " 
                           + str(expected_length))
    
    

class RFSectionParameters(object):
    r""" Class containing all the RF parameters for all the RF systems in one 
    ring segment or RF section.

    **How to use RF programs:**

    * For 1 RF system and constant values of V, h, or phi, input a single value
    * For 1 RF system and varying values of V, h, or phi, input an array of 
      n_turns values
    * For several RF systems and constant values of V, h, or phi, input lists 
      of single values 
    * For several RF systems and varying values of V, h, or phi, input lists 
      of arrays of n_turns values
    * For pre-processing, pass a list of times-voltages, times-harmonics, 
      and/or times-phases for **each** RF system and define the 
      PreprocessRFParams class, i.e. [time_1, ..., time_n, data_1, ..., data_n]  
      
    Optional: RF frequency other than the design frequency. In this case, need
    to use a beam phase loop for correct RF phase!
    
    The index :math:`n` denotes time steps, :math:`l` the index of the RF 
    systems in the section.
    
    **N.B. for negative eta the RF phase has to be shifted by Pi w.r.t the time
    reference.**
    
    Parameters
    ----------
    GeneralParameters : class
        A GeneralParameters type class
    Particle : class 
        Inherited from
        :py:attr:`input_parameters.general_parameters.GeneralParameters.Particle`
    n_turns : int 
        Inherited from
        :py:attr:`input_parameters.general_parameters.GeneralParameters.n_turns`
    ring_circumference : float
        Inherited from
        :py:attr:`input_parameters.general_parameters.GeneralParameters.ring_circumference`
    section_length : float
        Length :math:`L_k` of the RF section; inherited from 
        :py:attr:`input_parameters.general_parameters.GeneralParameters.ring_length`
    length_ratio : float
        Fractional RF section length :math:`L_k/C`
    t_rev : float array
        Inherited from
        :py:attr:`input_parameters.general_parameters.GeneralParameters.t_rev`
    momentum : float array
        Momentum program of the present RF section; inherited from
        :py:attr:`input_parameters.general_parameters.GeneralParameters.momentum`
    beta : float array
        Relativistic beta of the present RF section; inherited from
        :py:attr:`input_parameters.general_parameters.GeneralParameters.beta`
    gamma : float array
        Relativistic gamma of the present RF section; inherited from
        :py:attr:`input_parameters.general_parameters.GeneralParameters.gamma`
    energy : float array
        Total energy of the present RF section; inherited from
        :py:attr:`input_parameters.general_parameters.GeneralParameters.energy`
    delta_E : float array
        Time derivative of total energy of the present section; inherited from
        :py:attr:`input_parameters.general_parameters.GeneralParameters.delta_E`
    alpha_order : int
        Inherited from
        :py:attr:`input_parameters.general_parameters.GeneralParameters.alpha_order`
    eta_0 : float array
        Zeroth order slippage factor of the present section; inherited from
        :py:attr:`input_parameters.general_parameters.GeneralParameters.eta_0`
    eta_1 : float array
        First order slippage factor of the present section; inherited from
        :py:attr:`input_parameters.general_parameters.GeneralParameters.eta_1`
    eta_2 : float array
        Second order slippage factor of the present section; inherited from
        :py:attr:`input_parameters.general_parameters.GeneralParameters.eta_2`
    sign_eta_0 : float array
        Sign of the eta_0 array
    n_rf : int
        Number of harmonic RF systems in the section :math:`l`
    harmonic : float (opt: float array/matrix)
        Harmonic number of the RF system, :math:`h_{l,n}` [1]. For input 
        options, see above
    voltage : float (opt: float array/matrix)
        RF cavity voltage as seen by the beam, :math:`V_{l,n}` [V]. For input 
        options, see above
    phi_rf_d : float (opt: float array/matrix)
        Programmed/designed RF cavity phase, 
        :math:`\phi_{d,l,n}` [rad]. For input options, see above
    phi_noise : float (opt: float array/matrix)
        Optional, programmed RF cavity phase noise, :math:`\phi_{N,l,n}` [rad].
        Added to all RF systems in the station. For input options, see above
    omega_rf : float (opt: float array/matrix)
        Actual RF revolution frequency, :math:`\omega_{rf,l,n}` [rad]. 
        For input options, see above. The default value is the design frequency
        :math:`\omega_{rf,l,n} = \omega_{d,l,n}`
    Particle : class
        A Particle type class defining the primary, synchronous particle (mass
        and charge) that is used to calculate phi_s and Qs; default is Proton()
    PreprocessRFParams : class
        A PreprocessRFParams-based class defining smoothing, interpolation, 
        etc. options for harmonic, voltage, and/or phi_rf_d programme to be 
        interpolated to a turn-by-turn programme
        
    Attributes
    ----------
    counter : int
        Counter of the current simulation time step; defined as a list in 
        order to be passed by reference
    section_index : int                    
        Unique index :math:`k` of the RF section the present class is defined 
        for. Input in the range 1..n_sections (see 
        :py:class:`input_parameters.general_parameters.GeneralParameters`). 
        Inside the code, indices 0..n_sections-1 are used.
    phi_rf : float matrix
        Actual RF cavity phase of each harmonic system, 
        :math:`\phi_{rf,l,n}` [rad]. Initially the same as the designed phase.
    dphi_rf : float matrix
        Accumulated RF phase error of each harmonic system 
        :math:`\Delta \phi_{rf,l,n}` [rad]
    omega_rf_d : float matrix
        Design RF frequency of the RF systems in the station 
        :math:`\omega_{d,l,n} = \frac{h_{l,n} \beta_{l,n} c}{R_{s,n}}` [Hz]
    t_rf : float matrix
        RF period :math:`\frac{2 \pi}{\omega_{rf,l,n}}` [s]
    phi_s : float array
        Synchronous phase for this section, calculated in 
        :py:func:`input_parameters.rf_parameters.calculate_phi_s`
    Q_s : float array
        Synchrotron tune for this section, calculated in 
        :py:func:`input_parameters.rf_parameters.calculate_Q_s`
    omega_s0 : float array
        Central synchronous angular frequency corresponding to Q_s (single
        harmonic, no intensity effects) 
        :math:`\omega_{s,0} = Q_s \omega_{\text{rev}}` [1/s], where 
        :math:`\omega_{\text{rev}}` is defined in 
        :py:class:`input_parameters.general_parameters.GeneralParameters`)  


    Examples
    --------
    >>> # To declare a double-harmonic RF system for protons:
    >>>
    >>> n_turns = 10
    >>> C = 26659
    >>> alpha = 3.21e-4
    >>> momentum = 450e9
    >>> general_parameters = GeneralParameters(n_turns, C, alpha, momentum) 
    >>> rf_parameters = RFSectionParameters(general_parameters, 2, [35640, 
    >>>     71280], [6e6, 6e5], [0, 0])

        
    """
    
    def __init__(self, GeneralParameters, n_rf, harmonic, voltage, phi_rf_d, 
                 phi_noise = None, omega_rf = None, section_index = 1, 
                 accelerating_systems = 'as_single', 
                 PreprocessRFParams = None):
<<<<<<< HEAD
        
        # Different indices
        self.counter = [int(0)]
        self.section_index = int(section_index - 1)
        if self.section_index < 0 \
            or self.section_index > GeneralParameters.n_sections - 1:
            raise RuntimeError("ERROR in RFSectionParameters: section_index"+
                " out of allowed range!")    
        self.n_rf = n_rf
=======

        # Different indices
        self.counter = [int(0)]
        self.section_index = int(section_index - 1)
>>>>>>> a37093c7

        # Imported from GeneralParameters
        self.Particle = GeneralParameters.Particle
        self.n_turns = GeneralParameters.n_turns
        self.ring_circumference = GeneralParameters.ring_circumference
        self.section_length = GeneralParameters.ring_length[self.section_index]
        self.length_ratio = float(self.section_length/self.ring_circumference)
        self.t_rev = GeneralParameters.t_rev
        self.momentum = GeneralParameters.momentum[self.section_index]
        self.beta = GeneralParameters.beta[self.section_index]
        self.gamma = GeneralParameters.gamma[self.section_index]
        self.energy = GeneralParameters.energy[self.section_index]
        self.delta_E = GeneralParameters.delta_E[self.section_index]
        self.alpha_order = GeneralParameters.alpha_order
        self.eta_0 = 0
        self.eta_1 = 0
        self.eta_2 = 0
        self.charge = Particle.charge
        for i in range( self.alpha_order ):
            dummy = getattr(GeneralParameters, 'eta_' + str(i))
            setattr(self, "eta_%s" %i, dummy[self.section_index])
        self.sign_eta_0 = np.sign(self.eta_0)   
<<<<<<< HEAD
=======

        if self.section_index < 0 \
            or self.section_index > GeneralParameters.n_sections - 1:
            raise RuntimeError("ERROR in RFSectionParameters: section_index"+
                " out of allowed range!")    
        self.n_rf = n_rf
>>>>>>> a37093c7
 
        # Process RF programs
        self.harmonic = harmonic
        self.voltage = voltage
        self.phi_rf_d = phi_rf_d
        self.omega_rf = omega_rf
        rf_params = ['harmonic', 'voltage', 'phi_rf_d', 'omega_rf']
        for rf_param in rf_params:
            # Option 1: pre-process
            if PreprocessRFParams:
                if PreprocessRFParams.__getattribute__(rf_param) == True:
                    if len(self.__getattribute__(rf_param)) == 2*self.n_rf:
                        # Overwrite with interpolated values
                        self.__setattribute__(rf_param, 
                            PreprocessRFParams.preprocess(GeneralParameters, 
                            self.__getattribute__(rf_param)[0:self.n_rf], #time
                            self.__getattribute__(rf_param)[self.n_rf:])) #data
                    else:
                        raise RuntimeError("ERROR in RFSectionParameters:"+
                            " harmonic to be pre-processed should have length"+
                            " of 2*n_rf!")
                else:
                    input_check(self.__getattribute__(rf_param))
        if phi_noise:
            input_check(self.phi_noise)
        else:
            self.phi_noise = None
            
# BEGIN MOVE TO INPUT CHECK... ************************************************               
        # Option 2: cast the input into appropriate shape: the input is 
        # analyzed and structured in order to have lists whose length is 
        # matching the number of RF systems in the section.      
        if self.n_rf == 1:
            self.harmonic = [harmonic] 
            self.voltage = [voltage]
            self.phi_rf_d = [phi_rf_d]
            if phi_noise != None:
                self.phi_noise = [phi_noise]
            if omega_rf != None:
                self.omega_rf = [omega_rf]                 
        else:
            self.harmonic = harmonic
            self.voltage = voltage 
            self.phi_rf_d = phi_rf_d
            if phi_noise != None:
                self.phi_noise = phi_noise
            if omega_rf != None:
                self.omega_rf = omega_rf
        # Run input_check() on all RF systems
        for i in range(self.n_rf):
            self.harmonic[i] = input_check(self.harmonic[i], self.n_turns+1)
            self.voltage[i] = input_check(self.voltage[i], self.n_turns+1)
            self.phi_rf_d[i] = input_check(self.phi_rf_d[i], 
                                             self.n_turns+1)
            if phi_noise != None:
                self.phi_noise[i] = input_check(self.phi_noise[i], 
                                                self.n_turns+1) 
            if omega_rf != None:
                self.omega_rf[i] = input_check(self.omega_rf[i], 
                                               self.n_turns+1) 
        # Convert to 2D numpy matrix
        self.harmonic = np.array(self.harmonic, ndmin =2)
        self.voltage = np.array(self.voltage, ndmin =2)
        self.phi_rf_d = np.array(self.phi_rf_d, ndmin =2)
        if phi_noise != None:
            self.phi_noise = np.array(self.phi_noise, ndmin =2) 
        if omega_rf != None:
            self.omega_rf = np.array(self.omega_rf, ndmin =2) 
# END MOVE TO INPUT CHECK... **************************************************               
        
        # RF (feedback) properties
        self.phi_rf = np.array(self.phi_rf_d) 
        self.dphi_rf = np.zeros(self.n_rf)
        self.omega_rf_d = 2.*np.pi*self.beta*c*self.harmonic/ \
                          (self.ring_circumference)
        if omega_rf == None:
            self.omega_rf = np.array(self.omega_rf_d)                  
        self.t_rf = 2*np.pi / self.omega_rf[0]

        # From helper functions
        self.phi_s = calculate_phi_s(self, self.Particle, accelerating_systems)
        self.Q_s = calculate_Q_s(self, self.Particle)   
        self.omega_s0 = self.Q_s*GeneralParameters.omega_rev

       
    def eta_tracking(self, beam, counter, dE):
        r"""Function to calculate the slippage factor as a function of the 
        energy offset :math:`\Delta E` of the particle. The slippage factor 
        of the :math:`i` th order is :math:`\eta(\delta) = \sum_{i}(\eta_i \, 
        \delta^i) = \sum_{i} \left(\eta_i \, \left[ \frac{\Delta E}
        {\beta_s^2 E_s} \right]^i \right)`
    
        """
        
        if self.alpha_order == 1:
            return self.eta_0[counter]
        else:
            eta = 0
            delta = dE/(beam.beta**2 * beam.energy)
            for i in range( self.alpha_order ):
                eta_i = getattr(self, 'eta_' + str(i))[counter]
                eta  += eta_i * (delta**i)
            return eta  



def calculate_Q_s(RFSectionParameters, Particle = Proton()):
    r""" Function calculating the turn-by-turn synchrotron tune for 
    single-harmonic RF, without intensity effects. 
        
    Parameters
    ----------
    RFSectionParameters : class
        An RFSectionParameters type class.  
    Particle : class
        A Particle type class; default is Proton().
          
    Returns
    -------
    float
        Synchrotron tune.
        
    """

    return np.sqrt( RFSectionParameters.harmonic[0]*Particle.charge* \
        RFSectionParameters.voltage[0]*np.abs(RFSectionParameters.eta_0* \
        np.cos(RFSectionParameters.phi_s)) / \
        (2*np.pi*RFSectionParameters.beta**2*RFSectionParameters.energy) )



def calculate_phi_s(RFSectionParameters, Particle = Proton(),
                    accelerating_systems = 'as_single'):
    r"""Function calculating the turn-by-turn synchronous phase according to 
    the parameters in the RFSectionParameters object. The phase is expressed in
    the lowest RF harmonic and with respect to the RF bucket (see the equations
    of motion defined for BLonD). The returned value is given in the range [0,
    2*Pi]. Below transition, the RF wave is shifted by Pi w.r.t. the time 
    reference.
    
    The accelerating_systems option can be set to
    
    * 'as_single' (default): the synchronous phase is calculated analytically 
      taking into account the phase program (RFSectionParameters.phi_offset).
    * 'all': the synchronous phase is calculated numerically by finding the 
      minimum of the potential well; no intensity effects included. In case of 
      several minima, the deepest is taken. **WARNING:** in case of RF harmonics 
      with comparable voltages, this may lead to inconsistent values of phi_s.
    * 'first': not yet implemented. Its purpose should be to adjust the 
      RFSectionParameters.phi_offset of the higher harmonics so that only the 
      main harmonic is accelerating.
    
    Parameters
    ----------
    RFSectionParameters : class
        An RFSectionParameters type class.  
    Particle : class
        A Particle type class; default is Proton().
    accelerating_systems : str
        Choice of accelerating systems; or options, see list above.
          
    Returns
    -------
    float
        Synchronous phase.
            
    """
    
    eta0 = RFSectionParameters.eta_0
    
    if accelerating_systems == 'as_single':
        
        denergy = np.append(RFSectionParameters.delta_E, 
                            RFSectionParameters.delta_E[-1])             
        acceleration_ratio = denergy/(Particle.charge*
                                      RFSectionParameters.voltage[0,:])
        acceleration_test = np.where((acceleration_ratio > -1)*
                                     (acceleration_ratio < 1) == False)[0]
        
        # Validity check on acceleration_ratio        
        if acceleration_test.size > 0:
            print("WARNING in calculate_phi_s(): acceleration is not possible"+
                  " (momentum increment is too big or voltage too low) at"+
                  " index " + str(acceleration_test))
        
        phi_s = np.arcsin(acceleration_ratio)

        # Identify where eta swaps sign
        eta0_middle_points = (eta0[1:] + eta0[:-1])/2
        eta0_middle_points = np.append(eta0_middle_points, eta0[-1])             
        index = np.where(eta0_middle_points > 0)[0]
        index_below = np.where(eta0_middle_points < 0)[0]
        
        # Project phi_s in correct range 
        phi_s[index] = (np.pi - phi_s[index]) % (2*np.pi)
        phi_s[index_below] = (np.pi + phi_s[index_below]) % (2*np.pi)
        
        return phi_s 
     
    elif accelerating_systems == 'all':
            
        phi_s = np.zeros(len(RFSectionParameters.voltage[0,1:]))
        
        for indexTurn in range(len(RFSectionParameters.delta_E)):
            
            totalRF = 0
            if np.sign(eta0[indexTurn]) > 0:
                phase_array = np.linspace(
                    -RFSectionParameters.phi_RF[0,indexTurn+1], 
                    -RFSectionParameters.phi_RF[0,indexTurn+1] + 2*np.pi, 1000) 
            else:
                phase_array = np.linspace(
                    -RFSectionParameters.phi_RF[0,indexTurn+1] - np.pi, 
                    -RFSectionParameters.phi_RF[0,indexTurn+1] + np.pi, 1000) 

            for indexRF in range(len(RFSectionParameters.voltage[:,indexTurn+1])):
                totalRF += RFSectionParameters.voltage[indexRF,indexTurn+1]* \
                    np.sin(RFSectionParameters.harmonic[indexRF,indexTurn+1]/ \
                    np.min(RFSectionParameters.harmonic[:,indexTurn+1])* \
                    phase_array + \
                    RFSectionParameters.phi_RF[indexRF,indexTurn+1]) 
                
            potential_well = - cumtrapz( np.sign(eta0[indexTurn])*(totalRF - 
                RFSectionParameters.delta_E[indexTurn]/abs(Particle.charge)), 
                dx=phase_array[1]-phase_array[0], initial=0 )

            phi_s[indexTurn] = np.mean(phase_array[potential_well == 
                                                   np.min(potential_well)])

        phi_s = np.insert(phi_s, 0, phi_s[0]) + RFSectionParameters.phi_RF[0,:]
        phi_s[eta0 < 0] += np.pi
        phi_s = phi_s % (2*np.pi)
        
        return phi_s
    
    elif accelerating_systems == 'first':
       
        print("WARNING in calculate_phi_s(): accelerating_systems 'first'"+
              " not yet implemented")
        pass
    else:
        raise RuntimeError("ERROR in calculate_phi_s(): unrecognised"+
                           " accelerating_systems option")



<|MERGE_RESOLUTION|>--- conflicted
+++ resolved
@@ -201,7 +201,6 @@
                  phi_noise = None, omega_rf = None, section_index = 1, 
                  accelerating_systems = 'as_single', 
                  PreprocessRFParams = None):
-<<<<<<< HEAD
         
         # Different indices
         self.counter = [int(0)]
@@ -211,12 +210,6 @@
             raise RuntimeError("ERROR in RFSectionParameters: section_index"+
                 " out of allowed range!")    
         self.n_rf = n_rf
-=======
-
-        # Different indices
-        self.counter = [int(0)]
-        self.section_index = int(section_index - 1)
->>>>>>> a37093c7
 
         # Imported from GeneralParameters
         self.Particle = GeneralParameters.Particle
@@ -239,15 +232,6 @@
             dummy = getattr(GeneralParameters, 'eta_' + str(i))
             setattr(self, "eta_%s" %i, dummy[self.section_index])
         self.sign_eta_0 = np.sign(self.eta_0)   
-<<<<<<< HEAD
-=======
-
-        if self.section_index < 0 \
-            or self.section_index > GeneralParameters.n_sections - 1:
-            raise RuntimeError("ERROR in RFSectionParameters: section_index"+
-                " out of allowed range!")    
-        self.n_rf = n_rf
->>>>>>> a37093c7
  
         # Process RF programs
         self.harmonic = harmonic
