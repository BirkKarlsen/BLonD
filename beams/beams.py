# coding: utf-8
# Copyright 2017 CERN. This software is distributed under the
# terms of the GNU General Public Licence version 3 (GPL Version 3),
# copied verbatim in the file LICENCE.md.
# In applying this licence, CERN does not waive the privileges and immunities
# granted to it by virtue of its status as an Intergovernmental Organization or
# submit itself to any jurisdiction.
# Project website: http://blond.web.cern.ch/

"""Module containing the fundamental beam class with methods to compute beam statistics

:Authors: **Danilo Quartullo**, **Helga Timko**, **ALexandre Lasheen**

"""

from __future__ import division
from builtins import object
import numpy as np
from scipy.constants import m_p, m_e, e, c
from trackers.utilities import is_in_separatrix

class Particle(object):
    def __init__(self, user_mass, user_charge):
        if user_mass > 0.:
            self.mass = float(user_mass)
            self.charge = float(user_charge)
        else:
            raise RuntimeError('ERROR: Particle mass not recognized!')


<<<<<<< HEAD
class Particle(object):
    
    def __init__(self, user_mass, user_charge):
        
        if user_mass > 0.:
            self.mass = float(user_mass)
            self.charge = float(user_charge)
        else:
            raise RuntimeError('ERROR: Particle mass not recognized!')
        
class Proton(Particle):
    
    def __init__(self):        
        
        Particle.__init__(self, float(m_p*c**2/e), np.float(1))

class Electron(Particle):
        
    def __init__(self):        
        self.mass =  float(m_e*c**2/e)
        self.charge = float(-1)



=======
class Proton(Particle):
    def __init__(self):
        Particle.__init__(self, float(m_p*c**2/e), np.float(1))

class Electron(Particle):
    def __init__(self):
        self.mass =  float(m_e*c**2/e)
        self.charge = float(-1)

>>>>>>> ea2e34ef
class Beam(object):
    """Class containing the beam properties.

    This class containes the beam coordinates (dt, dE) and the beam properties.
    
    The beam coordinate 'dt' is defined as the particle arrival time to the RF 
    station w.r.t. the reference time that is the sum of turns. The beam
    coordiate 'dE' is defined as the particle energy offset w.r.t. the
    energy of the synchronous particle.

    The class creates a beam with zero dt and dE, see distributions to match
    a beam with respect to the RF and intensity effects.
    
    Parameters
    ----------
    GeneralParameters : GeneralParameters
        Used to import different quantities such as the mass and the energy.
    n_macroparticles : int
        total number of macroparticles.
    intensity : float
<<<<<<< HEAD
        total intensity of the beam (in number of charge).
        
=======
        total intensity of the beam [in number of charge].


>>>>>>> ea2e34ef
    Attributes
    ----------
    mass : float
        mass of the particle [eV].
    charge : int
        integer charge of the particle [e].
    beta : float
        relativistic velocity factor [].
    gamma : float
        relativistic mass factor [].
    energy : float
        energy of the synchronous particle [eV].
    momentum : float
        momentum of the synchronous particle [eV].
    dt : numpy_array, float
        beam arrival times with respect to synchronous time [s].
    dE : numpy_array, float
        beam energy offset with respect to the synchronous particle [eV].
    mean_dt : float
        average beam arrival time [s].
    mean_dE : float
        average beam energy offset [eV].
    sigma_dt : float
        standard deviation of beam arrival time [s].
    sigma_dE : float
        standard deviation of beam energy offset [eV].
    intensity : float
        total intensity of the beam in number of charges [].
    n_macroparticles : int
        total number of macroparticles in the beam [].
    ratio : float
        ratio intensity per macroparticle [].
    n_macroparticles_lost : int
        number of macro-particles marked as 'lost' [].
    id : numpy_array, int
        unique macro-particle ID number; zero if particle is 'lost'.
        
    See Also
    ---------
    distributions.matched_from_line_density:
        match a beam with a given bunch profile.
    distributions.matched_from_distribution_function:
        match a beam with a given distribution function in phase space.
<<<<<<< HEAD
        
    Warnings
    --------
    She's watching you! The cake is a lie! In fact there really was a cake ...
               
=======

>>>>>>> ea2e34ef
    Examples
    --------
    >>> from input_parameters.general_parameters import GeneralParameters
    >>> from beams.beams import Beam
    >>>
    >>> n_turns = 10
    >>> C = 100
    >>> eta = 0.03
    >>> momentum = 26e9
    >>> general_parameters = GeneralParameters(n_turns, C, eta, momentum, 'proton')
    >>> n_macroparticle = 1e6
    >>> intensity = 1e11
    >>>
    >>> my_beam = Beam(GeneralParameters, n_macroparticle, intensity)
    """

    def __init__(self, GeneralParameters, n_macroparticles, intensity):

        self.mass = GeneralParameters.mass
        self.charge = int(GeneralParameters.charge)
        self.beta = GeneralParameters.beta[0][0]
        self.gamma = GeneralParameters.gamma[0][0]
        self.energy = GeneralParameters.energy[0][0]
        self.momentum = GeneralParameters.momentum[0][0]
        self.dt = np.zeros([int(n_macroparticles)])
        self.dE = np.zeros([int(n_macroparticles)])
        self.mean_dt = 0.
        self.mean_dE = 0.
        self.sigma_dt = 0.
        self.sigma_dE = 0.
        self.intensity = float(intensity) 
        self.n_macroparticles = int(n_macroparticles)
        self.ratio = self.intensity/self.n_macroparticles

        #: | *Losses defined via loss mechanisms chosen by user*
        self.n_macroparticles_lost = int(0)

        self.id = np.arange(1, self.n_macroparticles + 1, dtype=int)
        self.secondarySpecies = list()

    @property
    def n_macroparticles_alive(self):
        '''Number of transmitted macro-particles, defined as @property.

        Returns
        -------        
        n_macroparticles_alive : int
            number of macroparticles not lost.
        '''

        return self.n_macroparticles - self.n_macroparticles_lost


    def statistics(self):
        '''
        Calculation of the mean and standard deviation of beam coordinates,
        as well as beam emittance using different definitions.
        Take no arguments, statistics stored in

        - mean_dt
        - mean_dE
        - sigma_dt
        - sigma_dE
        '''

        # Statistics only for particles that are not flagged as lost
        itemindex = np.where(self.id != 0)[0]
        self.mean_dt = np.mean(self.dt[itemindex])
        self.mean_dE = np.mean(self.dE[itemindex])
        self.sigma_dt = np.std(self.dt[itemindex])
        self.sigma_dE = np.std(self.dE[itemindex])

        # R.m.s. emittance in Gaussian approximation
        self.epsn_rms_l = np.pi*self.sigma_dE*self.sigma_dt # in eVs

        # Losses
        self.n_macroparticles_lost = len( np.where( self.id == 0 )[0] )


    def losses_separatrix(self, GeneralParameters, RFSectionParameters):
        '''Beam losses based on separatrix.

        Set to 0 all the particle's id not in the separatrix anymore.
        
        Parameters
        ----------
        GeneralParameters : GeneralParameters
            Used to call the function is_in_separatrix.
        RFSectionParameters : RFSectionParameters
            Used to call the function is_in_separatrix.
        '''

        itemindex = np.where(is_in_separatrix(GeneralParameters,
                                              RFSectionParameters,
                                              self, self.dt, self.dE)
                             == False)[0]

        if itemindex.size != 0:
            self.id[itemindex] = 0


    def losses_longitudinal_cut(self, dt_min, dt_max): 
        '''Beam losses based on longitudinal cuts.

        Set to 0 all the particle's id with dt not in the interval (dt_min, dt_max).
        
        Parameters
        ----------
        dt_min : float
            minimum dt.
        dt_max : float
            maximum dt.
        '''

        itemindex = np.where( (self.dt - dt_min)*(dt_max - self.dt) < 0 )[0]

        if itemindex.size != 0:
            self.id[itemindex] = 0


    def losses_energy_cut(self, dE_min, dE_max): 
        '''Beam losses based on energy cuts, e.g. on collimators.

        Set to 0 all the particle's id with dE not in the interval (dE_min, dE_max).

        Parameters
        ----------
        dE_min : float
            minimum dE.
        dE_max : float
            maximum dE.
        '''

        itemindex = np.where( (self.dE - dE_min)*(dE_max - self.dE) < 0 )[0]
<<<<<<< HEAD
        
        if itemindex.size != 0:          
            self.id[itemindex] = 0 

=======

        if itemindex.size != 0:
            self.id[itemindex] = 0
>>>>>>> ea2e34ef
<|MERGE_RESOLUTION|>--- conflicted
+++ resolved
@@ -20,24 +20,14 @@
 from trackers.utilities import is_in_separatrix
 
 class Particle(object):
+
     def __init__(self, user_mass, user_charge):
+        
         if user_mass > 0.:
             self.mass = float(user_mass)
             self.charge = float(user_charge)
         else:
             raise RuntimeError('ERROR: Particle mass not recognized!')
-
-
-<<<<<<< HEAD
-class Particle(object):
-    
-    def __init__(self, user_mass, user_charge):
-        
-        if user_mass > 0.:
-            self.mass = float(user_mass)
-            self.charge = float(user_charge)
-        else:
-            raise RuntimeError('ERROR: Particle mass not recognized!')
         
 class Proton(Particle):
     
@@ -53,17 +43,7 @@
 
 
 
-=======
-class Proton(Particle):
-    def __init__(self):
-        Particle.__init__(self, float(m_p*c**2/e), np.float(1))
-
-class Electron(Particle):
-    def __init__(self):
-        self.mass =  float(m_e*c**2/e)
-        self.charge = float(-1)
-
->>>>>>> ea2e34ef
+
 class Beam(object):
     """Class containing the beam properties.
 
@@ -84,14 +64,8 @@
     n_macroparticles : int
         total number of macroparticles.
     intensity : float
-<<<<<<< HEAD
         total intensity of the beam (in number of charge).
-        
-=======
-        total intensity of the beam [in number of charge].
-
-
->>>>>>> ea2e34ef
+  
     Attributes
     ----------
     mass : float
@@ -135,15 +109,7 @@
         match a beam with a given bunch profile.
     distributions.matched_from_distribution_function:
         match a beam with a given distribution function in phase space.
-<<<<<<< HEAD
-        
-    Warnings
-    --------
-    She's watching you! The cake is a lie! In fact there really was a cake ...
-               
-=======
-
->>>>>>> ea2e34ef
+
     Examples
     --------
     >>> from input_parameters.general_parameters import GeneralParameters
@@ -278,13 +244,6 @@
         '''
 
         itemindex = np.where( (self.dE - dE_min)*(dE_max - self.dE) < 0 )[0]
-<<<<<<< HEAD
-        
+
         if itemindex.size != 0:          
-            self.id[itemindex] = 0 
-
-=======
-
-        if itemindex.size != 0:
-            self.id[itemindex] = 0
->>>>>>> ea2e34ef
+            self.id[itemindex] = 0 