
# Copyright 2016 CERN. This software is distributed under the
# terms of the GNU General Public Licence version 3 (GPL Version 3),
# copied verbatim in the file LICENCE.md.
# In applying this licence, CERN does not waive the privileges and immunities
# granted to it by virtue of its status as an Intergovernmental Organization or
# submit itself to any jurisdiction.
# Project website: http://blond.web.cern.ch/

'''
**Module to generate distributions**

:Authors: **Danilo Quartullo**, **Helga Timko**, **Alexandre Lasheen**, 
          **Juan F. Esteban Mueller**, **Theodoros Argyropoulos**
'''

from __future__ import division, print_function, absolute_import
from builtins import str
from builtins import range
import numpy as np
import warnings
import copy
import matplotlib.pyplot as plt
from trackers.utilities import is_in_separatrix
from beams.slices import Slices
from scipy.integrate import cumtrapz
from trackers.utilities import potential_well_cut, minmax_location

def matched_from_line_density(beam, full_ring_and_RF, line_density_input=None,
                              main_harmonic_option='lowest_freq',
                              TotalInducedVoltage=None, plot=False,
                              figdir='fig', half_option='first',
                              extraVoltageDict=None, n_iterations=100,
                              n_points_potential=1e4, n_points_grid=int(1e3),
                              dt_margin_percent=0.40, n_points_abel=1e4,
                              bunch_length=None, line_density_type=None,
                              line_density_exponent=None, seed=None,
                              process_pot_well = True):
    '''
    *Function to generate a beam by inputing the line density. The distribution
    function is then reconstructed with the Abel transform and the particles
    randomly generated.*
    '''    
        
    # Initialize variables depending on the accelerator parameters
    slippage_factor = full_ring_and_RF.RingAndRFSection_list[0].eta_0[0]
    
    eom_factor_dE = abs(slippage_factor) / (2*beam.beta**2. * beam.energy)
    eom_factor_potential = (np.sign(slippage_factor) * beam.charge /
                          (full_ring_and_RF.RingAndRFSection_list[0].t_rev[0]))
     
    #: *Number of points to be used in the potential well calculation*
    n_points_potential = int(n_points_potential)
    # Generate potential well
    full_ring_and_RF.potential_well_generation(n_points=n_points_potential, 
                                dt_margin_percent=dt_margin_percent, 
                                main_harmonic_option=main_harmonic_option)
    potential_well = full_ring_and_RF.potential_well
    time_potential = full_ring_and_RF.potential_well_coordinates
    
    extra_potential = 0
    
    if extraVoltageDict is not None:
        extra_voltage_time_input = extraVoltageDict['time_array']
        extra_voltage_input = extraVoltageDict['voltage_array']
        extra_potential_input = - (eom_factor_potential *
                                cumtrapz(extra_voltage_input,
                                dx=extra_voltage_time_input[1] -
                                extra_voltage_time_input[0], initial=0))
        extra_potential = np.interp(time_potential, extra_voltage_time_input,
                                    extra_potential_input)
    
    if line_density_type is not 'user_input':
        # Time coordinates for the line density
        n_points_line_den = int(1e4)
        time_line_den = np.linspace(time_potential[0], time_potential[-1],
                                    n_points_line_den)
        line_den_resolution = time_line_den[1] - time_line_den[0]
                        
        # Normalizing the line density
        line_density_ = line_density(time_line_den, line_density_type,
                 bunch_length, exponent=line_density_exponent,
                 bunch_position=(time_potential[0]+time_potential[-1])/2)
        
        line_density_ -= np.min(line_density_)
        line_density_ *= beam.n_macroparticles / np.sum(line_density_)

    elif line_density_type is 'user_input':
        # Time coordinates for the line density
        time_line_den = line_density_input['time_line_den']
        n_points_line_den = len(time_line_den)
        line_den_resolution = time_line_den[1] - time_line_den[0]
                        
        # Normalizing the line density
        line_density_ = line_density_input['line_density']
        line_density_ -= np.min(line_density_)
        line_density_ *= beam.n_macroparticles / np.sum(line_density_)
    else:
        raise RuntimeError('The input for the matched_from_line_density ' +
                           'function was not recognized')
    
    induced_potential_final = 0
    
    if TotalInducedVoltage is not None:
        # Calculating the induced voltage
        induced_voltage_object = copy.deepcopy(TotalInducedVoltage)
        slices = induced_voltage_object.slices
        
        # Inputing new line density
        slices.n_slices = n_points_line_den
        slices.n_macroparticles = line_density_
        slices.bin_size = line_den_resolution
        slices.cut_left = time_line_den[0] - 0.5*slices.bin_size
        slices.cut_right = time_line_den[-1] + 0.5*slices.bin_size
        slices.cuts_unit = 's'
        slices.set_cuts()
#        slices.fit_option = 'off'  # Why was that here?
        
        # Re-calculating the sources of wakes/impedances according to this
        # slicing
        induced_voltage_object.reprocess()
        
        # Calculating the induced voltage
        induced_voltage_object.induced_voltage_sum()
        induced_voltage = induced_voltage_object.induced_voltage
      
        # Calculating the induced potential
        induced_potential = -(eom_factor_potential * cumtrapz(induced_voltage,
                                                dx=slices.bin_size, initial=0))

    # Centering the bunch in the potential well
    for i in range(0, n_iterations):        
        if TotalInducedVoltage is not None:
            # Interpolating the potential well
            induced_potential_final = np.interp(time_potential,
                                         slices.bin_centers, induced_potential)
            
        # Induced voltage contribution
        total_potential = (potential_well + induced_potential_final +
                           extra_potential)
        
        # Potential well calculation around the separatrix
        if process_pot_well == False:
            time_potential_sep, potential_well_sep = time_potential, total_potential
        else:
            time_potential_sep, potential_well_sep = potential_well_cut(time_potential, total_potential)

        minmax_positions_potential, minmax_values_potential = \
                        minmax_location(time_potential_sep, potential_well_sep)
        minmax_positions_profile, minmax_values_profile = \
                               minmax_location(time_line_den[line_density_!=0],
                                               line_density_[line_density_!=0])

        n_minima_potential = len(minmax_positions_potential[0])
        n_maxima_profile = len(minmax_positions_profile[1])

        # Warnings
        if n_maxima_profile > 1:
            print('Warning: the profile has serveral max, the highest one ' +
              'is taken. Be sure the profile is monotonous and not too noisy.')
            max_profile_pos = minmax_positions_profile[1][np.where(
                   minmax_values_profile[1] == minmax_values_profile[1].max())]
        else:
            max_profile_pos = minmax_positions_profile[1]
        if n_minima_potential > 1:
            print('Warning: the potential well has serveral min, the deepest '+
                  'one is taken. The induced potential is probably splitting '+
                  'the potential well.')
            min_potential_pos = minmax_positions_potential[0][np.where(
                 minmax_values_potential[0]==minmax_values_potential[0].min())]
        else:
            min_potential_pos = minmax_positions_potential[0]
        
        # Moving the bunch (not for the last iteration if intensity effects
        # are present)
        if TotalInducedVoltage is None:
            time_line_den -= max_profile_pos - min_potential_pos
            max_profile_pos -= max_profile_pos - min_potential_pos
        elif i != n_iterations-1:
            time_line_den -= max_profile_pos - min_potential_pos
            # Update slices
            slices.cut_left -= max_profile_pos - min_potential_pos
            slices.cut_right -= max_profile_pos - min_potential_pos
            slices.set_cuts()
            
    
    # Taking the first/second half of line density and potential
    n_points_abel = int(n_points_abel)
    
    abel_both_step = 1
    if half_option is 'both':
        abel_both_step = 2
        distribution_function_average = np.zeros((n_points_abel,2))
        hamiltonian_average = np.zeros((n_points_abel,2))
        
    for abel_index in range(0, abel_both_step):
        if half_option is 'first':
            half_indexes = np.where((time_line_den >= time_line_den[0]) *
                                    (time_line_den <= max_profile_pos))
        if half_option is 'second':
            half_indexes = np.where((time_line_den >= max_profile_pos) *
                                    (time_line_den <= time_line_den[-1]))
        if half_option is 'both' and abel_index == 0:
            half_indexes = np.where((time_line_den >= time_line_den[0]) *
                                    (time_line_den <= max_profile_pos))
        if half_option is 'both' and abel_index == 1:
            half_indexes = np.where((time_line_den >= max_profile_pos) *
                                    (time_line_den <= time_line_den[-1]))
        
        line_den_half = line_density_[half_indexes]
        time_half = time_line_den[half_indexes]
        potential_half = np.interp(time_half, time_potential_sep,
                                   potential_well_sep)
        potential_half = potential_half - np.min(potential_half)
    
        # Derivative of the line density
        line_den_diff = np.diff(line_den_half) / line_den_resolution
        
        time_line_den_diff = time_half[:-1] + line_den_resolution / 2
        line_den_diff = np.interp(time_half, time_line_den_diff, line_den_diff,
                                  left=0, right=0)
    
        # Interpolating the line density derivative and potential well for
        # Abel transform
        time_abel = np.linspace(time_half[0], time_half[-1], n_points_abel)
        line_den_diff_abel = np.interp(time_abel, time_half, line_den_diff)
        potential_abel = np.interp(time_abel, time_half, potential_half)
        
        distribution_function_ = np.zeros(n_points_abel)
        hamiltonian_coord = np.zeros(n_points_abel) 
        
        # Abel transform
        warnings.filterwarnings("ignore")
        
        if (half_option is 'first') or (half_option is 'both' and
                                        abel_index == 0):
            for i in range(0, n_points_abel):
                integrand = (line_den_diff_abel[:i+1] /
                             np.sqrt(potential_abel[:i+1] - potential_abel[i]))
                        
                if len(integrand)>2:
                    integrand[-1] = integrand[-2] + (integrand[-2] -
                                                     integrand[-3])
                elif len(integrand)>1:
                    integrand[-1] = integrand[-2]
                else:
                    integrand = np.array([0])
                    
                distribution_function_[i] = (np.sqrt(eom_factor_dE) / np.pi *
                    np.trapz(integrand, dx=line_den_resolution))
        
                hamiltonian_coord[i] = potential_abel[i]
                
        if (half_option is 'second') or (half_option is 'both' and
                                         abel_index == 1):
            for i in range(0, n_points_abel):
                integrand = (line_den_diff_abel[i:] /
                             np.sqrt(potential_abel[i:] - potential_abel[i]))
    
                if len(integrand)>2:
                    integrand[0] = integrand[1] + (integrand[2] - integrand[1])
                if len(integrand)>1:
                    integrand[0] = integrand[1]
                else:
                    integrand = np.array([0])
    
                distribution_function_[i] = -(np.sqrt(eom_factor_dE) / np.pi *
                                   np.trapz(integrand, dx=line_den_resolution))
                hamiltonian_coord[i] = potential_abel[i]
        
        warnings.filterwarnings("default")
    
        # Cleaning the distribution function from unphysical results
        distribution_function_[np.isnan(distribution_function_)] = 0
        distribution_function_[distribution_function_<0] = 0
        
        if half_option is 'both':
            hamiltonian_average[:,abel_index] = hamiltonian_coord
            distribution_function_average[:,abel_index] = \
                                                         distribution_function_
            
            
    if half_option is 'both':
        hamiltonian_coord = hamiltonian_average[:,0]
        distribution_function_ = (distribution_function_average[:,0] +
                         np.interp(hamiltonian_coord, hamiltonian_average[:,1],
                                   distribution_function_average[:,1])) / 2
        
    # Compute deltaE frame corresponding to the separatrix
    max_potential = np.max(potential_half)
    max_deltaE = np.sqrt(max_potential / eom_factor_dE)

    # Initializing the grids by reducing the resolution to a 
    # n_points_grid*n_points_grid frame
    time_for_grid = np.linspace(time_line_den[0], time_line_den[-1],
                                n_points_grid)
    deltaE_for_grid = np.linspace(-max_deltaE, max_deltaE, n_points_grid)
    potential_well_for_grid = np.interp(time_for_grid, time_potential_sep,
                                        potential_well_sep)
    potential_well_for_grid = (potential_well_for_grid - 
                               potential_well_for_grid.min())
    
    time_grid, deltaE_grid = np.meshgrid(time_for_grid, deltaE_for_grid)
    potential_well_grid = np.meshgrid(potential_well_for_grid,
                                      potential_well_for_grid)[0]
    
    hamiltonian_grid = eom_factor_dE * deltaE_grid**2 + potential_well_grid

    # Sort the distribution function and generate the density grid
    hamiltonian_argsort = np.argsort(hamiltonian_coord)
    hamiltonian_coord = hamiltonian_coord.take(hamiltonian_argsort)
    distribution_function_ = distribution_function_.take(hamiltonian_argsort)
    density_grid = np.interp(hamiltonian_grid, hamiltonian_coord,
                             distribution_function_)
    
    density_grid[np.isnan(density_grid)] = 0
    density_grid[density_grid<0] = 0    
    # Normalizing density
    density_grid = density_grid / np.sum(density_grid)
    reconstructed_line_den = np.sum(density_grid, axis=0)
    
    # Ploting the result
    if plot:
        plt.figure('Generated bunch')
        plt.plot(time_line_den, line_density_)        
        plt.plot(time_for_grid, reconstructed_line_den / 
                        np.max(reconstructed_line_den) * np.max(line_density_))
        plt.title('Line densities')
        if plot is 'show':
            plt.show()
        elif plot is 'savefig':
            fign = figdir + '/generated_bunch.png'
            plt.savefig(fign)
    
    # Populating the bunch
    populate_bunch(beam, time_grid, deltaE_grid, density_grid,
                   time_for_grid[1]-time_for_grid[0],
                   deltaE_for_grid[1]-deltaE_for_grid[0], seed)
             
    if TotalInducedVoltage is not None:
        # Inputing new line density
        slices.n_slices = n_points_grid
        slices.n_macroparticles = reconstructed_line_den*beam.n_macroparticles
        slices.bin_size = time_for_grid[1]-time_for_grid[0]
        slices.cut_left = time_for_grid[0] - 0.5*slices.bin_size
        slices.cut_right = time_for_grid[-1] + 0.5*slices.bin_size
        slices.set_cuts()
#        slices.fit_option = 'off'
        
        # Re-calculating the sources of wakes/impedances according to this
        # slicing
        induced_voltage_object.reprocess()
        
        # Calculating the induced voltage
        induced_voltage_object.induced_voltage_sum()
        
        return [hamiltonian_coord, distribution_function_], \
               induced_voltage_object
    else:
        return [hamiltonian_coord, distribution_function_],\
               [time_line_den, line_density_]

def matched_from_distribution_function(beam, full_ring_and_RF,
                               distribution_function_input=None,
                               distribution_user_table=None,
                               main_harmonic_option='lowest_freq',
                               TotalInducedVoltage=None,
                               n_iterations=1, n_points_potential=1e4,
                               n_points_grid=int(1e3),
                               dt_margin_percent=0.40,
                               extraVoltageDict=None, seed=None,
                               distribution_exponent=None,
                               distribution_type=None,
                               emittance=None, bunch_length=None,
                               bunch_length_fit=None,
                               distribution_variable='Hamiltonian',
                               process_pot_well = True):
    '''
    *Function to generate a beam by inputing the distribution function (by
    choosing the type of distribution and the emittance).
    The potential well is preprocessed to check for the min/max and center
    the frame around the separatrix.
    An error will be raised if there is not a full potential well (2 max
    and 1 min at least), or if there are several wells (more than 2 max and
    1 min, this case will be treated in the future).
    An adjustable margin (40% by default) is applied in order to be able to
    catch the min/max of the potential well that might be on the edge of the
    frame. The slippage factor should be updated to take the higher orders.
    Outputs should be added in order for the user to check step by step if
    his bunch is going to be well generated. More detailed 'step by step'
    documentation should be implemented
    The user can input a custom distribution function by setting the parameter
    distribution_type = 'user_input' and passing the function in the
    parameter distribution_options['function'], with the following definition:
    distribution_function(action_array, dist_type, length, exponent=None).
    The user can also add an input table by setting the parameter
    distribution_type = 'user_input_table',
    distribution_options['user_table_action'] = array of action (in H or in J)
    and distribution_options['user_table_distribution']*
    '''
        
    # Loading the distribution function if provided by the user
    if distribution_function_input is not None:
        distribution_function_ = distribution_function_input
    else:
        distribution_function_ = distribution_function
    
    # Initialize variables depending on the accelerator parameters
    slippage_factor = full_ring_and_RF.RingAndRFSection_list[0].eta_0[0]
    
    eom_factor_dE = abs(slippage_factor) / (2*beam.beta**2. * beam.energy)
    eom_factor_potential = (np.sign(slippage_factor) * beam.charge /
                          (full_ring_and_RF.RingAndRFSection_list[0].t_rev[0]))

    #: *Number of points to be used in the potential well calculation*
    n_points_potential = int(n_points_potential)
    # Generate potential well
    full_ring_and_RF.potential_well_generation(n_points=n_points_potential, 
                                    dt_margin_percent=dt_margin_percent, 
                                    main_harmonic_option=main_harmonic_option)
    potential_well = full_ring_and_RF.potential_well 
    time_potential = full_ring_and_RF.potential_well_coordinates
    
    induced_potential = 0
    
    # Extra potential from previous bunches (for multi-bunch generation)
    extra_potential = 0    
    if extraVoltageDict is not None:
        extra_voltage_time_input = extraVoltageDict['time_array']
        extra_voltage_input = extraVoltageDict['voltage_array']
        extra_potential_input = -(eom_factor_potential * 
            cumtrapz(extra_voltage_input, dx=extra_voltage_time_input[1]-
                     extra_voltage_time_input[0], initial=0))
        extra_potential = np.interp(time_potential, extra_voltage_time_input,
                                    extra_potential_input)
        
    total_potential = potential_well + induced_potential + extra_potential

    if not TotalInducedVoltage:
        n_iterations = 1
    else:
        induced_voltage_object = copy.deepcopy(TotalInducedVoltage)
        slices = induced_voltage_object.slices
        
    dE_trajectory = np.zeros(n_points_potential)
    for i in range(n_iterations):    
        old_potential = copy.deepcopy(total_potential)
        
        # Adding the induced potential to the RF potential
        total_potential = (potential_well + induced_potential +
                          extra_potential)
        
        sse = np.sqrt(np.sum((old_potential - total_potential)**2))

        print('Matching the bunch... (iteration: ' + str(i) + ' and sse: ' +
              str(sse) +')')
                
        # Process the potential well in order to take a frame around the separatrix
        if process_pot_well == False:
            time_potential_sep, potential_well_sep = time_potential, total_potential
        else:
            time_potential_sep, potential_well_sep = potential_well_cut(time_potential, total_potential)

        # Potential is shifted to put the minimum on 0
        potential_well_sep = potential_well_sep - np.min(potential_well_sep)
        
        # Compute deltaE frame corresponding to the separatrix
        max_potential = np.max(potential_well_sep)
        max_deltaE = np.sqrt(max_potential / eom_factor_dE)
        
        # Initializing the grids by reducing the resolution to a
        # n_points_grid*n_points_grid frame
        time_potential_low_res = np.linspace(time_potential_sep[0],
                                             time_potential_sep[-1],
                                             n_points_grid)
        time_resolution_low = (time_potential_low_res[1] -
                               time_potential_low_res[0])
        deltaE_coord_array = np.linspace(-max_deltaE, max_deltaE,
                                         n_points_grid)
        potential_well_low_res = np.interp(time_potential_low_res,
                                        time_potential_sep, potential_well_sep)
        time_grid, deltaE_grid = np.meshgrid(time_potential_low_res,
                                             deltaE_coord_array)
        potential_well_grid = np.meshgrid(potential_well_low_res,
                                          potential_well_low_res)[0]
        
        # Computing the action J by integrating the dE trajectories
        J_array_dE0 = np.zeros(n_points_grid)
        
        full_ring_and_RF2 = copy.deepcopy(full_ring_and_RF)
        for j in range(n_points_grid):
            # Find left and right time coordinates for a given hamiltonian 
            # value
            time_indexes = np.where(potential_well_low_res <= 
                                    potential_well_low_res[j])[0]
            left_time = time_potential_low_res[np.max((0,time_indexes[0]))]
            right_time = time_potential_low_res[np.min((time_indexes[-1],
                                                        n_points_grid-1))]
            # Potential well calculation with high resolution in that frame
            time_potential_high_res = np.linspace(left_time, right_time,
                                                  n_points_potential)
            full_ring_and_RF2.potential_well_generation(
                                     n_points=n_points_potential,
                                     time_array=time_potential_high_res,
                                     main_harmonic_option=main_harmonic_option)
            pot_well_high_res = full_ring_and_RF2.potential_well
            
            if TotalInducedVoltage is not None and i != 0:
                induced_potential_hires = np.interp(time_potential_high_res,
                                           time_potential, induced_potential +
                                           extra_potential, left=0, right=0)
                pot_well_high_res += induced_potential_hires
                pot_well_high_res -= pot_well_high_res.min()
            
            # Integration to calculate action
            dE_trajectory[pot_well_high_res <= potential_well_low_res[j]] = \
                np.sqrt((potential_well_low_res[j] - 
                pot_well_high_res[pot_well_high_res <= 
                potential_well_low_res[j]]) / eom_factor_dE)
            dE_trajectory[pot_well_high_res > potential_well_low_res[j]] = 0
            
            J_array_dE0[j] = 1 / np.pi * np.trapz(dE_trajectory,
                    dx=time_potential_high_res[1] - time_potential_high_res[0])
            
        # Sorting the H and J functions to be able to interpolate J(H)
        H_array_dE0 = potential_well_low_res
        sorted_H_dE0 = H_array_dE0[H_array_dE0.argsort()]
        sorted_J_dE0 = J_array_dE0[H_array_dE0.argsort()]
        
        # Calculating the H and J grid
        H_grid = eom_factor_dE * deltaE_grid**2 + potential_well_grid
        J_grid = np.interp(H_grid, sorted_H_dE0, sorted_J_dE0, left=0,
                           right=np.inf)
        
        # Choice of either H or J as the variable used
        if distribution_variable is 'Action':
            sorted_X_dE0 = sorted_J_dE0
            X_grid = J_grid
        elif distribution_variable is 'Hamiltonian':
            sorted_X_dE0 = sorted_H_dE0
            X_grid = H_grid
        else:
            raise RuntimeError('The distribution_variable option was not ' +
                               'recognized')
        
        # Computing bunch length as a function of H/J if needed
        # Bunch length can be calculated as 4-rms, Gaussian fit, or FWHM
        if bunch_length is not None:
            X0 = X0_from_bunch_length(bunch_length, bunch_length_fit, 
                                X_grid, sorted_X_dE0, n_points_grid, 
                                time_potential_low_res, distribution_function_, 
                                distribution_type, distribution_exponent, beam,
                                full_ring_and_RF)
        
        elif emittance is not None:
            if distribution_variable is 'Action':
                X0 = emittance / (2*np.pi)
            elif distribution_variable is 'Hamiltonian':
                X0 = np.interp(emittance / (2*np.pi), sorted_J_dE0,
                               sorted_H_dE0)
        
        # Computing the density grid
        if distribution_user_table is None:
            density_grid = distribution_function_(X_grid, distribution_type,
                                                  X0, distribution_exponent)
        else:
            density_grid = np.interp(X_grid,
                            distribution_user_table['user_table_action'],
                            distribution_user_table['user_table_distribution'])
        
        # Normalizing the grid
        density_grid[H_grid>np.max(H_array_dE0)] = 0
        density_grid = density_grid / np.sum(density_grid)
        
        # Calculating the line density
        line_density_ = np.sum(density_grid, axis=0)
        line_density_ *= beam.n_macroparticles / np.sum(line_density_)
        
        # Induced voltage contribution
        if TotalInducedVoltage is not None:                      
            # Inputing new line density
            slices.n_slices = n_points_grid
            slices.n_macroparticles = line_density_
            slices.bin_size = time_resolution_low
            slices.cut_left = time_potential_low_res[0] - 0.5*slices.bin_size
            slices.cut_right = time_potential_low_res[-1] + 0.5*slices.bin_size
            slices.cuts_unit = 's'
            slices.set_cuts()
            
            # Re-calculating the sources of wakes/impedances according to this
            # slicing
            induced_voltage_object.reprocess()
            
            # Calculating the induced voltage
            induced_voltage_object.induced_voltage_sum()
            induced_voltage = induced_voltage_object.induced_voltage

            # Calculating the induced potential
            induced_potential_low_res = -(eom_factor_potential *
                                          cumtrapz(induced_voltage,
                                                   dx=time_resolution_low,
                                                   initial=0))
            induced_potential = np.interp(time_potential,
                             time_potential_low_res, induced_potential_low_res,
                             left=0, right=0)
    
    # Populating the bunch
    populate_bunch(beam, time_grid, deltaE_grid, density_grid, 
                   time_resolution_low, deltaE_coord_array[1] -
                   deltaE_coord_array[0], seed)
    
    if TotalInducedVoltage is not None:
        return [time_potential_low_res, line_density_], induced_voltage_object
    else:
        return [time_potential_low_res, line_density_]

def X0_from_bunch_length(bunch_length, bunch_length_fit, X_grid, sorted_X_dE0,
                         n_points_grid, time_potential_low_res,
                         distribution_function_, distribution_type, 
                         distribution_exponent, beam, full_ring_and_RF):
    '''
    Function to find the corresponding H0 or J0 for a given bunch length.
    Used by matched_from_distribution_function()
    '''
    tau = 0.0
    
    # Initial values for iteration
    X_low = sorted_X_dE0[0]
    X_hi = sorted_X_dE0[-1]
    X_min = sorted_X_dE0[0]
    X_max = sorted_X_dE0[-1]
    X_accuracy = sorted_X_dE0[1] - sorted_X_dE0[0] / 2.0
    
    bin_size = (time_potential_low_res[1] - time_potential_low_res[0])
    
    # Iteration to find H0/J0 from the bunch length
    while np.abs(bunch_length-tau) > bin_size:
        # Takes middle point of the interval [X_low,X_hi]
        X0 = 0.5 * (X_low + X_hi)
        
        if bunch_length_fit is 'full':
            bunchIndices = np.where(np.sum(X_grid<=X0, axis=0))[0]
            tau = (time_potential_low_res[bunchIndices][-1] -
                   time_potential_low_res[bunchIndices][0])
        else:
            # Calculating the line density for the parameter X0
            density_grid = distribution_function_(X_grid,
                              distribution_type, X0, distribution_exponent)
            
            density_grid = density_grid / np.sum(density_grid)
            line_density_ = np.sum(density_grid, axis=0)
            
            # Calculating the bunch length of that line density
            if (line_density_ > 0).any():
                tau = 4.0 * np.sqrt(np.sum((time_potential_low_res -
                      np.sum(line_density_ * time_potential_low_res) /
                      np.sum(line_density_))**2 * line_density_) /
                      np.sum(line_density_))
                
                if bunch_length_fit!=None:
                    slices = Slices(
                      full_ring_and_RF.RingAndRFSection_list[0].rf_params,
                      beam, n_points_grid, cut_left=time_potential_low_res[0] -
                      0.5*bin_size , cut_right=time_potential_low_res[-1] +
                      0.5*bin_size)
                        
                    slices.n_macroparticles = line_density_
                    
                    if bunch_length_fit is 'gauss':
                        slices.bl_gauss = tau
                        slices.bp_gauss = np.sum(line_density_ *
                                time_potential_low_res) / np.sum(line_density_)
                        slices.gaussian_fit()
                        tau = slices.bl_gauss
                    elif bunch_length_fit is 'fwhm':
                        slices.fwhm()
                        tau = slices.bl_fwhm                        
        
        # Update of the interval for the next iteration
        if tau >= bunch_length:
            X_hi = X0
        else:
            X_low = X0
            
        if (X_max - X0) < X_accuracy:
            print('WARNING: The bucket is too small to have the ' +
                  'desired bunch length! Input is %.2e, the ' +
                  'generation gave %.2e, the error is %.2e'
                  %(bunch_length, tau, bunch_length-tau))
            break
        
        if (X0-X_min) < X_accuracy:
            print('WARNING: The desired bunch length is too small ' +
                  'to be generated accurately!')
                  
#    return 0.5 * (X_low + X_hi)
    return X0

def populate_bunch(beam, time_grid, deltaE_grid, density_grid, time_step,
                   deltaE_step, seed):
    '''
    *Method to populate the bunch using a random number generator from the
    particle density in phase space.*
    '''
    # Initialise the random number generator
    np.random.seed(seed=seed)
    # Generating particles randomly inside the grid cells according to the
    # provided density_grid
    indexes = np.random.choice(np.arange(0,np.size(density_grid)), 
                               beam.n_macroparticles, p=density_grid.flatten())
    
    # Randomize particles inside each grid cell (uniform distribution)
    beam.dt = (np.ascontiguousarray(time_grid.flatten()[indexes] +
        (np.random.rand(beam.n_macroparticles) - 0.5) * time_step))
    beam.dE = (np.ascontiguousarray(deltaE_grid.flatten()[indexes] +
        (np.random.rand(beam.n_macroparticles) - 0.5) * deltaE_step))

def distribution_function(action_array, dist_type, length, exponent=None):
    '''
    *Distribution function (formulas from Laclare).*
    '''
    
    if dist_type in ['binomial', 'waterbag', 'parabolic_amplitude',
                     'parabolic_line']:
        if dist_type is 'waterbag':
            exponent = 0
        elif dist_type is 'parabolic_amplitude':
            exponent = 1
        elif dist_type is 'parabolic_line':
            exponent = 0.5

        warnings.filterwarnings("ignore")
        distribution_function_ = (1 - action_array / length)**exponent
        warnings.filterwarnings("default")
        distribution_function_[action_array > length] = 0
        return distribution_function_
    
    elif dist_type is 'gaussian':
        distribution_function_ = np.exp(- 2 * action_array / length)
        return distribution_function_

    else:
        raise RuntimeError('The dist_type option was not recognized')
    


def line_density(coord_array, dist_type, bunch_length, bunch_position=0,
                 exponent=None):
    '''
    *Line density*
    '''
    
    if dist_type in ['binomial', 'waterbag', 'parabolic_amplitude',
                     'parabolic_line']:
        if dist_type is 'waterbag':
            exponent = 0
        elif dist_type is 'parabolic_amplitude':
            exponent = 1
        elif dist_type is 'parabolic_line':
            exponent = 0.5
        
        warnings.filterwarnings("ignore")
        line_density_ = ((1 - (2.0 * (coord_array - bunch_position) /
                         bunch_length)**2)**(exponent+0.5))
        warnings.filterwarnings("default")
        line_density_[np.abs(coord_array-bunch_position) > bunch_length/2] = 0
        return line_density_
    
    elif dist_type is 'gaussian':
        sigma = bunch_length/4
        line_density_ = np.exp(-(coord_array-bunch_position)**2 / (2*sigma**2))
        return line_density_
    
    elif dist_type is 'cosine_squared':
        warnings.filterwarnings("ignore")
        line_density_ = ( np.cos(np.pi * (coord_array - bunch_position) /
                                 bunch_length)**2 )
        warnings.filterwarnings("default")
        line_density_[np.abs(coord_array-bunch_position) > bunch_length/2] = 0
        return line_density_



def longitudinal_bigaussian(GeneralParameters, RFSectionParameters, beam, 
                            sigma_dt, sigma_dE=None, seed=None, 
                            reinsertion='off'):
    
    warnings.filterwarnings("once")
    if GeneralParameters.n_sections > 1:
        warnings.warn('WARNING: longitudinal_bigaussian is not yet properly ' +
                      'computed for several sections!')
    if RFSectionParameters.n_rf > 1:
        warnings.warn('longitudinal_bigaussian for multiple RF is not yet ' +
                      'implemented')
    
    counter = RFSectionParameters.counter[0]
    
    harmonic = RFSectionParameters.harmonic[0,counter]
    energy = RFSectionParameters.energy[counter]
    beta = RFSectionParameters.beta[counter]
    omega_RF = RFSectionParameters.omega_RF[0,counter] 
    phi_s = RFSectionParameters.phi_s[counter]
    phi_RF = RFSectionParameters.phi_RF[0,counter]
    eta0 = RFSectionParameters.eta_0[counter]
    
    # RF wave is shifted by Pi below transition
    if eta0<0:
        phi_RF -= np.pi
    
    # Calculate sigma_dE from sigma_dt using single-harmonic Hamiltonian
    if sigma_dE == None:
        voltage = (RFSectionParameters.charge * 
                  RFSectionParameters.voltage[0,counter])
        eta0 = RFSectionParameters.eta_0[counter]
        
<<<<<<< HEAD
        phi_b = omega_RF*sigma_dt + phi_s
        sigma_dE = np.sqrt( voltage * energy * beta**2  
                 * (np.cos(phi_b) - np.cos(phi_s) + (phi_b - phi_s) * np.sin(phi_s)) 
                 / (np.pi * harmonic * np.fabs(eta0)) )
                
=======
        if eta0>0:            
            phi_b = omega_RF*sigma_dt + phi_s
            sigma_dE = np.sqrt( voltage * energy * beta**2 *
                 (np.cos(phi_b) - np.cos(phi_s) + (phi_b - phi_s) *
                 np.sin(phi_s)) / (np.pi * harmonic * eta0) )
        else:            
            phi_b = omega_RF*sigma_dt + phi_s - np.pi
            sigma_dE = np.sqrt( voltage * energy * beta**2 *
                       (np.cos(phi_b) - np.cos(phi_s-np.pi) +
                       (phi_b - phi_s-np.pi) * np.sin(phi_s-np.pi)) /
                       (np.pi * harmonic * eta0) )
    
>>>>>>> 8a97f5c1
    beam.sigma_dt = sigma_dt
    beam.sigma_dE = sigma_dE
    
    # Generate coordinates
    np.random.seed(seed)
    
<<<<<<< HEAD
    beam.dt = sigma_dt*np.random.randn(beam.n_macroparticles) + \
              (phi_s - phi_RF)/omega_RF                  
    beam.dE = sigma_dE*np.random.randn(beam.n_macroparticles)
    
    # Re-insert if necessary
    if reinsertion is 'on':
        
        itemindex = np.where(is_in_separatrix(GeneralParameters, 
                    RFSectionParameters, beam, beam.dt, beam.dE) == False)[0]
         
        while itemindex.size != 0:
            
            beam.dt[itemindex] = sigma_dt*np.random.randn(itemindex.size) \
                                 + (phi_s - phi_RF)/omega_RF
=======
    if eta0 > 0:
        beam.dt = (sigma_dt*np.random.randn(beam.n_macroparticles) +
              (phi_s - phi_RF)/omega_RF)
    else:
        beam.dt = (sigma_dt*np.random.randn(beam.n_macroparticles) +
                  (phi_s - phi_RF - np.pi)/omega_RF)
                  
    beam.dE = sigma_dE*np.random.randn(beam.n_macroparticles)
    
    if reinsertion is 'on':        
        itemindex = np.where(is_in_separatrix(GeneralParameters, 
                    RFSectionParameters, beam, beam.dt, beam.dE) == False)[0]
         
        while itemindex.size != 0:            
            if eta0 > 0:
                beam.dt[itemindex] = (sigma_dt*np.random.randn(itemindex.size)+
                                     (phi_s - phi_RF)/omega_RF)
            else:
                beam.dt[itemindex] = (sigma_dt*np.random.randn(itemindex.size)+
                                     (phi_s - phi_RF - np.pi)/omega_RF)
>>>>>>> 8a97f5c1
                                     
            beam.dE[itemindex] = sigma_dE*np.random.randn(itemindex.size)
            itemindex = np.where(is_in_separatrix(GeneralParameters, 
                   RFSectionParameters, beam, beam.dt, beam.dE) == False)[0]<|MERGE_RESOLUTION|>--- conflicted
+++ resolved
@@ -813,14 +813,7 @@
                   RFSectionParameters.voltage[0,counter])
         eta0 = RFSectionParameters.eta_0[counter]
         
-<<<<<<< HEAD
-        phi_b = omega_RF*sigma_dt + phi_s
-        sigma_dE = np.sqrt( voltage * energy * beta**2  
-                 * (np.cos(phi_b) - np.cos(phi_s) + (phi_b - phi_s) * np.sin(phi_s)) 
-                 / (np.pi * harmonic * np.fabs(eta0)) )
-                
-=======
-        if eta0>0:            
+        if eta0 > 0:            
             phi_b = omega_RF*sigma_dt + phi_s
             sigma_dE = np.sqrt( voltage * energy * beta**2 *
                  (np.cos(phi_b) - np.cos(phi_s) + (phi_b - phi_s) *
@@ -832,29 +825,12 @@
                        (phi_b - phi_s-np.pi) * np.sin(phi_s-np.pi)) /
                        (np.pi * harmonic * eta0) )
     
->>>>>>> 8a97f5c1
     beam.sigma_dt = sigma_dt
     beam.sigma_dE = sigma_dE
     
     # Generate coordinates
     np.random.seed(seed)
     
-<<<<<<< HEAD
-    beam.dt = sigma_dt*np.random.randn(beam.n_macroparticles) + \
-              (phi_s - phi_RF)/omega_RF                  
-    beam.dE = sigma_dE*np.random.randn(beam.n_macroparticles)
-    
-    # Re-insert if necessary
-    if reinsertion is 'on':
-        
-        itemindex = np.where(is_in_separatrix(GeneralParameters, 
-                    RFSectionParameters, beam, beam.dt, beam.dE) == False)[0]
-         
-        while itemindex.size != 0:
-            
-            beam.dt[itemindex] = sigma_dt*np.random.randn(itemindex.size) \
-                                 + (phi_s - phi_RF)/omega_RF
-=======
     if eta0 > 0:
         beam.dt = (sigma_dt*np.random.randn(beam.n_macroparticles) +
               (phi_s - phi_RF)/omega_RF)
@@ -875,7 +851,6 @@
             else:
                 beam.dt[itemindex] = (sigma_dt*np.random.randn(itemindex.size)+
                                      (phi_s - phi_RF - np.pi)/omega_RF)
->>>>>>> 8a97f5c1
                                      
             beam.dE[itemindex] = sigma_dE*np.random.randn(itemindex.size)
             itemindex = np.where(is_in_separatrix(GeneralParameters, 
