--- conflicted
+++ resolved
@@ -8,16 +8,10 @@
 import numpy as np
 
 
-<<<<<<< HEAD
-from abc import ABCMeta, abstractmethod
-from scipy.constants import c, e, m_e
-import h5py, sys
-=======
 import copy, h5py, sys
 from abc import ABCMeta, abstractmethod
 from scipy.constants import c, e, epsilon_0, m_e, m_p, pi
 
->>>>>>> 9581c4f1
 from beams.slices import *
 from beams.matching import match_transverse, match_longitudinal, unmatched_inbucket
 from solvers.poissonfft import *
@@ -226,242 +220,6 @@
 
 
 class Ghost(Ensemble):
-
-    def set_beam_physics(self): pass
-
-    def set_beam_numerics(self): pass
-
-
-class BaseBeam(object):
-
-    __metaclass__ = ABCMeta
-
-    def __init__(self, x, xp, y, yp, dz, dp):
-
-        assert(len(x) == len(xp) == len(y) == len(yp) == len(dz) == len(dp))
-
-        self.x = x
-        self.xp = xp
-        self.y = y
-        self.yp = yp
-        self.dz = dz
-        self.dp = dp
-
-    @classmethod
-    def from_empty(self, n_macroparticles):
-
-        x = np.zeros(n_macroparticles)
-        xp = np.zeros(n_macroparticles)
-        y = np.zeros(n_macroparticles)
-        yp = np.zeros(n_macroparticles)
-        dz = np.zeros(n_macroparticles)
-        dp = np.zeros(n_macroparticles)
-
-        self = cls(x, xp, y, yp, dz, dp)
-
-        return self
-
-    @classmethod
-    def from_gauss(self, n_macroparticles):
-
-        x = np.random.randn(n_macroparticles)
-        xp = np.random.randn(n_macroparticles)
-        y = np.random.randn(n_macroparticles)
-        yp = np.random.randn(n_macroparticles)
-        dz = np.random.randn(n_macroparticles)
-        dp = np.random.randn(n_macroparticles)
-
-        self = cls(x, xp, y, yp, dz, dp)
-
-        return self
-
-    @classmethod
-    def from_uniform(self, n_macroparticles):
-
-        x = 2 * np.random.rand(n_macroparticles) - 1
-        xp = 2 * np.random.rand(n_macroparticles) - 1
-        y = 2 * np.random.rand(n_macroparticles) - 1
-        yp = 2 * np.random.rand(n_macroparticles) - 1
-        dz = 2 * np.random.rand(n_macroparticles) - 1
-        dp = 2 * np.random.rand(n_macroparticles) - 1
-
-        self = cls(x, xp, y, yp, dz, dp)
-
-        return self
-
-    @abstractmethod
-    def set_beam_physics(self): pass
-
-    @abstractmethod
-    def set_beam_numerics(self): pass
-
-
-class Beam(BaseBeam):
-
-    pass
-
-
-class Cloud(BaseBeam):
-
-    @classmethod
-    def from_file(self): pass
-
-    @classmethod
-    def from_parameters(n_macroparticles, density, extent_x, extent_y, extent_z):
-
-        self = cls.from_uniform(n_macroparticles)
-
-        self.x *= extent_x
-        self.xp *= 0
-        self.y *= extent_y
-        self.yp *= 0
-        self.dz *= 0
-        self.dp *= 0
-
-        self.x0 = self.x
-        self.xp0 = self.xp
-        self.y0 = self.yp
-        self.yp0 = self.yp
-
-        return self
-
-    def set_beam_physics(self, density, extent_x, extent_y, extent_z):
-
-        self.n_particles = density * extent_x * extent_y * extent_z
-        self.charge = e
-        self.gamma = 1
-        self.beta = np.sqrt(1 - 1 / self.gamma ** 2)
-        self.mass = m_e
-        self.p0 = mass * self.gamma * self.beta * c
-
-    def set_beam_numerics(self):
-
-        self.n_macroparticles = len(self.x)
-
-        self.id = np.arange(1, len(x) + 1)
-        self.np = np.ones(n_macroparticles) * self.n_particles / self.n_macroparticles
-
-    def reinitialize(self):
-
-        self.x = self.x0
-        self.xp = self.xp0
-        self.y = self.y0
-        self.yp = self.yp0
-
-    def add_poisson_solver(self, nx, ny): pass
-
-// Privates
-void Cloud::match_distribution(double extent_x, double extent_y)
-{
-    // Assignment
-    qsgn = (density > 0) - (density < 0);
-
-    //    const PoissonFFT poisson(128, 128);
-    //    this->poisson = poisson;
-
-    // Cloud dimensions
-    min_x = -std::max(std::abs(*std::min_element(x0.begin(), x0.end())),
-             std::abs(*std::max_element(x0.begin(), x0.end())));
-    max_x = -min_x;
-    min_y = -std::max(std::abs(*std::min_element(y0.begin(), y0.end())),
-             std::abs(*std::max_element(y0.begin(), y0.end())));
-    max_y = -min_y;
-}
-
-    void track(Bunch& bunch);
-    void rebuild(const Bunch& bunch);
-    void get_slice(int i_slice, double& lambda, std::vector<int>& index);
-
-    int qsgn;//#
-
-    //@{
-    double density;
-    double length;
-    double min_x;
-    double max_x;
-    double min_y;
-    double max_y;
-    //@}
-};
-
-void Cloud::get_slice(int i_slice, double& lambda, std::vector<int>& index)
-{
-    lambda = density / get_nparticles() * (max_x - min_x) * (max_y - min_y);
-    index.resize(get_nparticles());
-    for (int i=0; i<get_nparticles(); i++)
-        index[i] = i;
-}
-
-void Cloud::push(Bunch& bunch, int i_slice)
-{
-//    double t1 = omp_get_wtime();
-
-    // Normalization factors to speed up computations
-    const double dz = bunch.slice_dz[i_slice + 1] - bunch.slice_dz[i_slice];
-    const double dt = dz / (bunch.beta * c);
-    const double c_e = -re * 2 * c / bunch.beta * dz;
-    const double c_p = -rp * 2 / (bunch.gamma * bunch.beta * bunch.beta) * length;
-
-    // Line charge density and particle selection
-    double lambda;
-    std::vector<int> index;
-    bunch.get_slice(i_slice, lambda, index);
-    int np_e = get_nparticles();
-    int np_p = index.size();
-
-//    t1 = omp_get_wtime();
-    // Push bunch
-//#   pragma omp parallel for num_threads(2)
-    for (int j=0; j<np_p; j++)
-    {
-        int k = index[j];
-        bunch.xp[k] += c_p * bunch.kx[k];
-        bunch.yp[k] += c_p * bunch.ky[k];
-    }
-
-    // Push cloud
-//#   pragma omp parallel for num_threads(2) //schedule(dynamic)
-    for (int j=0; j<np_e; j++)
-    {
-        xp[j] += c_e * kx[j];
-        yp[j] += c_e * ky[j];
-        x[j] += xp[j] * dt;
-        y[j] += yp[j] * dt;
-    }
-//    t0 += omp_get_wtime() - t1;
-}
-
-void Cloud::track(Bunch& bunch)
-{
-    t0 = 0;
-    t1 = omp_get_wtime();
-    if (bunch.is_sliced)
-    {
-        this->rebuild(bunch);
-        poisson.initialize<Bunch&, Cloud&>(bunch, *this);
-
-        for (size_t i=1; i<bunch.get_nslices() + 1; i++)
-        {
-            poisson.fastgather<Bunch&>(bunch, i);
-            poisson.computePotential<Bunch&>(bunch, i);
-            poisson.compute_field<Bunch&>(bunch, i);
-
-            poisson.fastgather<Cloud&>(*this, i);
-            poisson.computePotential<Cloud&>(*this, i);
-            poisson.compute_field<Cloud&>(*this, i);
-
-            poisson.parallelscatter<Bunch&, Cloud&>(bunch, *this, i);
-
-            this->push(bunch, i);
-        }
-        t0 += omp_get_wtime() - t1;
-        std::cout << "\n  Time elapsed: " << std::scientific
-                  << t0 << " s" << std::endl;
-    }
-}
-
-
-class Ghost(object):
 
     def set_beam_physics(self): pass
 
