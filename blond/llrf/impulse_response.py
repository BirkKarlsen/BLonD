<<<<<<< HEAD
# coding: utf8
# Copyright 2014-2020 CERN. This software is distributed under the
# terms of the GNU General Public Licence version 3 (GPL Version 3),
# copied verbatim in the file LICENCE.md.
# In applying this licence, CERN does not waive the privileges and immunities
# granted to it by virtue of its status as an Intergovernmental Organization or
# submit itself to any jurisdiction.
# Project website: http://blond.web.cern.ch/

'''
**Filters and methods for control loops**

:Authors: **Helga Timko**
'''

from __future__ import division

# Set up logging
import logging

import numpy as np
from scipy.constants import c

logger = logging.getLogger(__name__)


def rectangle(t, tau):
    r"""Rectangular function of time

    .. math:: \mathsf{rect} \left( \frac{t}{\tau} \right) =
        \begin{cases}
            1 \, , \, t \in (-\tau/2, \tau/2) \\
            0.5 \, , \, t = \pm \tau/2 \\
            0 \, , \, \textsf{otherwise}
        \end{cases}

    Parameters
    ----------
    t : float array
        Time array
    tau : float
        Time window of rectangular function

    Returns
    -------
    float array
        Rectangular function for given time array

    """

    dt = t[1] - t[0]
    llimit = np.where(np.fabs(t + tau / 2) < dt / 2)[0]
    ulimit = np.where(np.fabs(t - tau / 2) < dt / 2)[0]
    if len(llimit) != 1:
        # ImpulseError
        raise RuntimeError("ERROR in impulse_response.rectangle(): time" +
                           " array doesn't start at rising edge!")
    if len(ulimit) not in [0, 1]:
        # ImpulseError
        raise RuntimeError("ERROR in impulse_response.rectangle(): time" +
                           " array has multiple falling edges!")
    logger.debug("In rectangle(), index of rising edge is %d" % llimit[0])
    y = np.zeros(len(t))
    y[llimit[0]] = 0.5
    if len(ulimit) == 1:
        y[llimit[0] + 1:ulimit[0]] = np.ones(ulimit[0] - llimit[0] - 1)
        y[ulimit[0]] = 0.5
    else:
        y[llimit[0] + 1:] = 1

    return y


def triangle(t, tau):
    r"""Triangular function of time

    .. math:: \mathsf{tri} \left( \frac{t}{\tau} \right) =
        \begin{cases}
            1 - \frac{t}{\tau}\, , \, t \in (0, \tau) \\
            0.5 \, , \, t = 0 \\
            0 \, , \, \textsf{otherwise}
        \end{cases}

    Parameters
    ----------
    t : float array
        Time array
    tau : float
        Time window of rectangular function

    Returns
    -------
    float array
        Triangular function for given time array

    """

    dt = t[1] - t[0]
    llimit = np.where(np.fabs(t) < dt / 2)[0]
    logger.debug("In triangle(), index of rising edge is %d" % llimit[0])
    if len(llimit) != 1:
        # ImpulseError
        raise RuntimeError("ERROR in impulse_response.triangle(): time" +
                           " array doesn't start at rising edge!")
    y = np.zeros(len(t))
    y[llimit[0]] = 0.5
    y[llimit[0] + 1:] = 1 - t[llimit[0] + 1:] / tau
    y[np.where(y < 0)[0]] = 0

    return y


class TravellingWaveCavity:
    r"""Impulse responses of a travelling wave cavity. The induced voltage
    :math:`V(t)` from the impulse response :math:`h(t)` and the I,Q (cavity or
    generator) current :math:`I(t)` can be written in matrix form,

    .. math::
        \left( \begin{matrix} V_I(t) \\
        V_Q(t) \end{matrix} \right)
        = \left( \begin{matrix} h_s(t) & - h_c(t) \\
        h_c(t) & h_s(t) \end{matrix} \right)
        * \left( \begin{matrix} I_I(t) \\
        I_Q(t) \end{matrix} \right) \, ,

    where :math:`*` denotes convolution,
    :math:`h(t)*x(t) = \int d\tau h(\tau)x(t-\tau)`.

    For the **cavity-to-beam induced voltage**, we define

    .. math::
        R_b \equiv \frac{\rho l^2}{8} \,

    where :math:`\rho` is the series impedance, :math:`l` the accelerating
    length, :math:`\tau` the filling time. The cavity-to-beam wake is

    .. math::
        W_b(t) = \frac{4 R_b}{\tau} \mathsf{tri}\left(\frac{t}{\tau}\right)
         \cos(\omega_r t)

    and the impulse response components are

    .. math::
        h_{s,b}(t) &= \frac{2 R_b}{\tau} \mathsf{tri}\left(\frac{t}{\tau}\right)
         \cos((\omega_c - \omega_r)t) \, , \\
        h_{c,b}(t) &= \frac{2 R_b}{\tau} \mathsf{tri}\left(\frac{t}{\tau}\right)
        \sin((\omega_c - \omega_r)t) \, ,

    where :math:`\mathsf{tri}(x)` is the triangular function, :math:`\omega_r`
    is the central revolution frequency of the cavity, and :math:`\omega_c` is
    the carrier revolution frequency of the I,Q demodulated current signal. On
    the carrier frequency, :math:`\omega_c = \omega_r`,

    .. math::
        h_{s,b}(t) &= \frac{2 R_b}{\tau} \mathsf{tri}\left(\frac{t}{\tau}\right) \\
        h_{c,b}(t) &= 0 \, .

    For the **cavity-to-generator induced voltage**, we define

    .. math::
        R_g \equiv l \sqrt{\frac{\rho Z_0}{2}} \,

    where :math:`Z_0` is the shunt impedance when measuring the generator
    current; assumed to be 50 :math:`\Omega`. The cavity-to-generator wake is

    .. math::
        W_g(t) = \frac{2 R_g}{\tau} \mathsf{rect}\left(\frac{t}{\tau}\right)
        \cos(\omega_r t)

    and the impulse response components are

    .. math::
        h_{s,g}(t) &= \frac{R_g}{\tau} \mathsf{rect}\left(\frac{t}{\tau}\right)
        \cos((\omega_c - \omega_r)t) \, , \\
        h_{c,g}(t) &= \frac{R_g}{\tau} \mathsf{rect}\left(\frac{t}{\tau}\right)
        \sin((\omega_c - \omega_r)t) \, ,

    where :math:`\mathsf{rect}(x)` is the rectangular function. On the carrier
    frequency, :math:`\omega_c = \omega_r`,

    .. math::
        h_{s,g}(t) &= \frac{R_g}{\tau} \mathsf{rect}\left(\frac{t}{\tau}\right) \\
        h_{c,g}(t) &= 0 \, .

    Parameters
    ----------
    l_cell : float
        Cavity cell length [m]
    N_cells : int
        Number of accelerating (interacting) cells in a cavity
    rho : float
        Series impedance [Ohms/m^2] of the cavity
    v_g : float
        Group velocity [c] in units of the speed of light
    omega_r : flaot
        Central (resonance) revolution frequency [1/s] of the cavity

    Attributes
    ----------
    Z_0 : float
        Shunt impedance of generator current measurement; assumed to be 50 Ohms
    R_beam : float
        :math:`R_b` [\Omega] as defined above
    R_gen : float
        :math:`R_g` [\Omega] as defined above
    l_cav : float
        Length [m] of the interaction region
    tau : float
        Cavity filling time [s]

    """

    def __init__(self, l_cell, N_cells, rho, v_g, omega_r, df=0):

        self.l_cell = float(l_cell)
        self.N_cells = int(N_cells)
        self.rho = float(rho)
        if v_g > 0 and v_g < 1:
            self.v_g = float(v_g)
        else:
            # ImpulseError
            raise RuntimeError("ERROR in TravellingWaveCavity: group" +
                               " velocity out of limits (0,1)!")
        self.omega_r = float(omega_r) + 2 * np.pi * float(df)

        # Calculated
        self.l_cav = float(self.l_cell * self.N_cells)
        # v_g opposite to wave!
        self.tau = self.l_cav / (self.v_g * c) * (1 + self.v_g)

        # Assumed impedance for measurement of generator current
        self.Z_0 = 50
        # Shunt impedances towards beam and generator
        self.R_beam = 0.125 * self.rho * self.l_cav**2
        self.R_gen = self.l_cav * np.sqrt(0.5 * self.rho * self.Z_0)

        # Set up logging
        self.logger = logging.getLogger(__class__.__name__)
        self.logger.info("Class initialized")
        self.logger.debug("Filling time %.4e s", self.tau)

    def impulse_response_gen(self, omega_c, time_coarse):
        r"""Impulse response from the cavity towards the
        generator. For a signal that is I,Q demodulated at a given carrier
        frequency :math:`\omega_c`. The formulae assume that the carrier
        frequency is be close to the central frequency
        :math:`\omega_c/\omega_r \ll 1` and that the signal is low-pass
        filtered (i.e.\ high-frequency components can be neglected).

        Parameters
        ----------
        omega_c : float
            Carrier revolution frequency [1/s]
        time_coarse : float
            Time array of the LLRF to act on

        Attributes
        ----------
        d_omega : float
            :math:`\omega_c - \omega_r` [1/s]
        t_gen : float array
            time array for generator wake and impulse response; starts from
            :math:`- \tau/2`
        h_gen : complex array
            :math:`h_{s,b}(t) + i*h_{c,b}(t)` [\Omega/s] as defined above
        """

        self.omega_c = float(omega_c)
        self.d_omega = self.omega_c - self.omega_r
        if np.fabs((self.d_omega) / self.omega_r) > 0.1:
            # ImpulseError
            raise RuntimeError("ERROR in TravellingWaveCavity" +
                               " impulse_response(): carrier frequency" +
                               " should be close to central frequency of the" +
                               " cavity!")

        # Move starting point of impulse response to correct value
        t_gen = time_coarse - time_coarse[0]

        # Impulse response if on carrier frequency
        self.h_gen = (self.R_gen / self.tau *
                      rectangle(t_gen - 0.5 * self.tau, self.tau)).astype(np.complex128)

        # Impulse response if not on carrier frequency
        if np.fabs((self.d_omega) / self.omega_r) > 1e-12:
            self.h_gen = self.h_gen.real * (np.cos(self.d_omega * t_gen) -          # TODO: Introduced a plus here
                                            1j * np.sin(self.d_omega * t_gen))

    def impulse_response_beam(self, omega_c, time_fine, time_coarse=None):
        r"""Impulse response from the cavity towards the beam. For a signal
        that is I,Q demodulated at a given carrier
        frequency :math:`\omega_c`. The formulae assume that the carrier
        frequency is be close to the central frequency
        :math:`\omega_c/\omega_r \ll 1` and that the signal is low-pass
        filtered (i.e.\ high-frequency components can be neglected).

        Parameters
        ----------
        omega_c : float
            Carrier revolution frequency [1/s]
        time_fine : float
            Time array of the beam profile to act on
        time_coarse : float
            Time array of the LLRF to act on; default is None

        Attributes
        ----------
        d_omega : float
            :math:`\omega_c - \omega_r` [1/s]
        t_beam : float array
            time array for beam wake and impulse response; starts from zero
        h_beam : complex array
            :math:`h_{s,b}(t) + i*h_{c,b}(t)` [\Omega/s] as defined above
        h_beam_coarse : complex array
            Impulse response evaluated on the coarse grid
        """

        self.omega_c = float(omega_c)
        self.d_omega = self.omega_c - self.omega_r
        if np.fabs((self.d_omega) / self.omega_r) > 0.1:
            raise RuntimeError("ERROR in TravellingWaveCavity" +
                               " impulse_response(): carrier frequency" +
                               " should be close to central frequency of the" +
                               " cavity!")

        # Move starting point of impulse response to correct value
        t_beam = time_fine - time_fine[0]

        # Impulse response if on carrier frequency
        self.h_beam = (-2 * self.R_beam / self.tau *
                       triangle(t_beam, self.tau)).astype(np.complex128)

        # Impulse response if not on carrier frequency
        if np.fabs((self.d_omega) / self.omega_r) > 1e-12:
            self.h_beam = self.h_beam.real * (np.cos(self.d_omega * t_beam) -           # TODO: Introduced a plus here
                                              1j * np.sin(self.d_omega * t_beam))

        if time_coarse is not None:
            # Move starting point of impulse response to correct value
            t_beam = time_coarse - time_coarse[0]

            # Impulse response if on carrier frequency
            self.h_beam_coarse = (-2 * self.R_beam / self.tau *
                                  triangle(t_beam, self.tau)).astype(np.complex128)

            # Impulse response if not on carrier frequency
            if np.fabs((self.d_omega) / self.omega_r) > 1e-12:
                self.h_beam_coarse = self.h_beam_coarse.real * \
                    (np.cos(self.d_omega * t_beam) -                 # TODO: Introduced a plus here
                     1j * np.sin(self.d_omega * t_beam))

    def compute_wakes(self, time):
        r"""Computes the wake fields towards the beam and generator on the
        central cavity frequency.

        Parameters
        ----------
        time_beam : float
            Time array of the beam to act on
        time_gen : float
            Time array of the generator to act on

        Attributes
        ----------
        W_beam : float array
            :math:`W_b(t)` [\Omega/s] as defined above
        W_gen : float array
            :math:`W_g(t)` [\Omega/s] as defined above

        """

        t_beam = time - time[0]
        t_gen = time - time[0] - 0.5 * self.tau

        # Wake fields towards beam and generator
        self.W_beam = 2 * self.h_beam.real * np.cos(self.omega_r * t_beam)
        self.W_gen = 2 * self.h_gen.real * np.cos(self.omega_r * t_gen)


class SPS3Section200MHzTWC(TravellingWaveCavity):

    def __init__(self, df=0):

        TravellingWaveCavity.__init__(self, 0.374, 32, 2.71e4, 0.0946,
                                      2 * np.pi * 200.03766667e6, df=df)


class SPS4Section200MHzTWC(TravellingWaveCavity):

    def __init__(self, df=0):

        TravellingWaveCavity.__init__(self, 0.374, 43, 2.71e4, 0.0946,
                                      2 * np.pi * 199.9945e6, df=df)


class SPS5Section200MHzTWC(TravellingWaveCavity):

    def __init__(self, df=0):

        TravellingWaveCavity.__init__(self, 0.374, 54, 2.71e4, 0.0946,
                                      2 * np.pi * 200.1e6, df=df)
=======
# coding: utf8
# Copyright 2014-2020 CERN. This software is distributed under the
# terms of the GNU General Public Licence version 3 (GPL Version 3),
# copied verbatim in the file LICENCE.md.
# In applying this licence, CERN does not waive the privileges and immunities
# granted to it by virtue of its status as an Intergovernmental Organization or
# submit itself to any jurisdiction.
# Project website: http://blond.web.cern.ch/

'''
**Filters and methods for control loops**

:Authors: **Birk Emil Karlsen-Baeck**, **Helga Timko**
'''

from __future__ import division

import matplotlib.pyplot as plt
import numpy as np
from scipy.constants import c

# Set up logging
import logging
logger = logging.getLogger(__name__)


def rectangle(t, tau):
    r"""Rectangular function of time

    .. math:: \mathsf{rect} \left( \frac{t}{\tau} \right) =
        \begin{cases}
            1 \, , \, t \in (-\tau/2, \tau/2) \\
            0.5 \, , \, t = \pm \tau/2 \\
            0 \, , \, \textsf{otherwise}
        \end{cases}

    Parameters
    ----------
    t : float array
        Time array
    tau : float
        Time window of rectangular function

    Returns
    -------
    float array
        Rectangular function for given time array

    """

    dt = t[1] - t[0]
    llimit = np.where(np.fabs(t + tau/2) < dt/2)[0]
    ulimit = np.where(np.fabs(t - tau/2) < dt/2)[0]
    if len(llimit) != 1:
        #ImpulseError
        raise RuntimeError("ERROR in impulse_response.rectangle(): time" +
                           " array doesn't start at rising edge!")
    if len(ulimit) not in [0, 1]:
        #ImpulseError
        raise RuntimeError("ERROR in impulse_response.rectangle(): time" +
                           " array has multiple falling edges!")
    logger.debug("In rectangle(), index of rising edge is %d" % llimit[0])
    y = np.zeros(len(t))
    y[llimit[0]] = 0.5
    if len(ulimit) == 1:
        y[llimit[0]+1:ulimit[0]] = np.ones(ulimit[0] - llimit[0] - 1)
        y[ulimit[0]] = 0.5
    else:
        y[llimit[0]+1:] = 1

    return y


def triangle(t, tau):
    r"""Triangular function of time

    .. math:: \mathsf{tri} \left( \frac{t}{\tau} \right) =
        \begin{cases}
            1 - \frac{t}{\tau}\, , \, t \in (0, \tau) \\
            0.5 \, , \, t = 0 \\
            0 \, , \, \textsf{otherwise}
        \end{cases}

    Parameters
    ----------
    t : float array
        Time array
    tau : float
        Time window of rectangular function

    Returns
    -------
    float array
        Triangular function for given time array

    """

    dt = t[1] - t[0]
    llimit = np.where(np.fabs(t) < dt/2)[0]
    logger.debug("In triangle(), index of rising edge is %d" % llimit[0])
    if len(llimit) != 1:
        #ImpulseError
        raise RuntimeError("ERROR in impulse_response.triangle(): time" +
                           " array doesn't start at rising edge!")
    y = np.zeros(len(t))
    y[llimit[0]] = 0.5
    y[llimit[0]+1:] = 1 - t[llimit[0]+1:]/tau
    y[np.where(y < 0)[0]] = 0

    return y


class TravellingWaveCavity:
    r"""Impulse responses of a travelling wave cavity. The induced voltage
    :math:`V(t)` from the impulse response :math:`h(t)` and the I,Q (cavity or
    generator) current :math:`I(t)` can be written in matrix form,

    .. math::
        \left( \begin{matrix} V_I(t) \\
        V_Q(t) \end{matrix} \right)
        = \left( \begin{matrix} h_s(t) & - h_c(t) \\
        h_c(t) & h_s(t) \end{matrix} \right)
        * \left( \begin{matrix} I_I(t) \\
        I_Q(t) \end{matrix} \right) \, ,

    where :math:`*` denotes convolution,
    :math:`h(t)*x(t) = \int d\tau h(\tau)x(t-\tau)`.

    For the **cavity-to-beam induced voltage**, we define

    .. math::
        R_b \equiv \frac{\rho l^2}{8} \,

    where :math:`\rho` is the series impedance, :math:`l` the accelerating
    length, :math:`\tau` the filling time. The cavity-to-beam wake is

    .. math::
        W_b(t) = \frac{4 R_b}{\tau} \mathsf{tri}\left(\frac{t}{\tau}\right)
         \cos(\omega_r t)

    and the impulse response components are

    .. math::
        h_{s,b}(t) &= \frac{2 R_b}{\tau} \mathsf{tri}\left(\frac{t}{\tau}\right)
         \cos((\omega_c - \omega_r)t) \, , \\
        h_{c,b}(t) &= \frac{2 R_b}{\tau} \mathsf{tri}\left(\frac{t}{\tau}\right)
        \sin((\omega_c - \omega_r)t) \, ,

    where :math:`\mathsf{tri}(x)` is the triangular function, :math:`\omega_r`
    is the central revolution frequency of the cavity, and :math:`\omega_c` is
    the carrier revolution frequency of the I,Q demodulated current signal. On
    the carrier frequency, :math:`\omega_c = \omega_r`,

    .. math::
        h_{s,b}(t) &= \frac{2 R_b}{\tau} \mathsf{tri}\left(\frac{t}{\tau}\right) \\
        h_{c,b}(t) &= 0 \, .

    For the **cavity-to-generator induced voltage**, we define

    .. math::
        R_g \equiv l \sqrt{\frac{\rho Z_0}{2}} \,

    where :math:`Z_0` is the shunt impedance when measuring the generator
    current; assumed to be 50 :math:`\Omega`. The cavity-to-generator wake is

    .. math::
        W_g(t) = \frac{2 R_g}{\tau} \mathsf{rect}\left(\frac{t}{\tau}\right)
        \cos(\omega_r t)

    and the impulse response components are

    .. math::
        h_{s,g}(t) &= \frac{R_g}{\tau} \mathsf{rect}\left(\frac{t}{\tau}\right)
        \cos((\omega_c - \omega_r)t) \, , \\
        h_{c,g}(t) &= \frac{R_g}{\tau} \mathsf{rect}\left(\frac{t}{\tau}\right)
        \sin((\omega_c - \omega_r)t) \, ,

    where :math:`\mathsf{rect}(x)` is the rectangular function. On the carrier
    frequency, :math:`\omega_c = \omega_r`,

    .. math::
        h_{s,g}(t) &= \frac{R_g}{\tau} \mathsf{rect}\left(\frac{t}{\tau}\right) \\
        h_{c,g}(t) &= 0 \, .

    Parameters
    ----------
    l_cell : float
        Cavity cell length [m]
    N_cells : int
        Number of accelerating (interacting) cells in a cavity
    rho : float
        Series impedance [Ohms/m^2] of the cavity
    v_g : float
        Group velocity [c] in units of the speed of light
    omega_r : flaot
        Central (resonance) revolution frequency [1/s] of the cavity

    Attributes
    ----------
    Z_0 : float
        Shunt impedance of generator current measurement; assumed to be 50 Ohms
    R_beam : float
        :math:`R_b` [\Omega] as defined above
    R_gen : float
        :math:`R_g` [\Omega] as defined above
    l_cav : float
        Length [m] of the interaction region
    tau : float
        Cavity filling time [s]

    """

    def __init__(self, l_cell, N_cells, rho, v_g, omega_r, df=0):

        self.l_cell = float(l_cell)
        self.N_cells = int(N_cells)
        self.rho = float(rho)
        if v_g > 0 and v_g < 1:
            self.v_g = float(v_g)
        else:
            # ImpulseError
            raise RuntimeError("ERROR in TravellingWaveCavity: group" +
                               " velocity out of limits (0,1)!")
        self.omega_r = float(omega_r) + 2 * np.pi * float(df)

        # Calculated
        self.l_cav = float(self.l_cell*self.N_cells)
        # v_g opposite to wave!
        self.tau = self.l_cav/(self.v_g*c)*(1 + self.v_g)

        # Assumed impedance for measurement of generator current
        self.Z_0 = 50
        # Shunt impedances towards beam and generator
        self.R_beam = 0.125*self.rho*self.l_cav**2
        self.R_gen = self.l_cav*np.sqrt(0.5*self.rho*self.Z_0)

        # Set up logging
        self.logger = logging.getLogger(__class__.__name__)
        self.logger.info("Class initialized")
        self.logger.debug("Filling time %.4e s", self.tau)

    def impulse_response_gen(self, omega_c, time_coarse):
        r"""Impulse response from the cavity towards the
        generator. For a signal that is I,Q demodulated at a given carrier
        frequency :math:`\omega_c`. The formulae assume that the carrier
        frequency is be close to the central frequency
        :math:`\omega_c/\omega_r \ll 1` and that the signal is low-pass
        filtered (i.e.\ high-frequency components can be neglected).

        Parameters
        ----------
        omega_c : float
            Carrier revolution frequency [1/s]
        time_coarse : float
            Time array of the LLRF to act on

        Attributes
        ----------
        d_omega : float
            :math:`\omega_c - \omega_r` [1/s]
        t_gen : float array
            time array for generator wake and impulse response; starts from
            :math:`- \tau/2`
        h_gen : complex array
            :math:`h_{s,b}(t) + i*h_{c,b}(t)` [\Omega/s] as defined above
        """

        self.omega_c = float(omega_c)
        self.d_omega = self.omega_c - self.omega_r
        if np.fabs((self.d_omega)/self.omega_r) > 0.1:
            #ImpulseError
            raise RuntimeError("ERROR in TravellingWaveCavity" +
                               " impulse_response(): carrier frequency" +
                               " should be close to central frequency of the" +
                               " cavity!")

        # Move starting point of impulse response to correct value
        t_gen = time_coarse - time_coarse[0]

        # Impulse response if on carrier frequency
        self.h_gen = (self.R_gen / self.tau *
                      rectangle(t_gen - 0.5*self.tau, self.tau)).astype(np.complex128)

        # Impulse response if not on carrier frequency
        if np.fabs((self.d_omega)/self.omega_r) > 1e-12:
            self.h_gen = self.h_gen.real*(np.cos(self.d_omega*t_gen) -
                                          1j*np.sin(self.d_omega*t_gen))

    def impulse_response_beam(self, omega_c, time_fine, time_coarse=None):
        r"""Impulse response from the cavity towards the beam. For a signal
        that is I,Q demodulated at a given carrier
        frequency :math:`\omega_c`. The formulae assume that the carrier
        frequency is be close to the central frequency
        :math:`\omega_c/\omega_r \ll 1` and that the signal is low-pass
        filtered (i.e.\ high-frequency components can be neglected).

        Parameters
        ----------
        omega_c : float
            Carrier revolution frequency [1/s]
        time_fine : float
            Time array of the beam profile to act on
        time_coarse : float
            Time array of the LLRF to act on; default is None

        Attributes
        ----------
        d_omega : float
            :math:`\omega_c - \omega_r` [1/s]
        t_beam : float array
            time array for beam wake and impulse response; starts from zero
        h_beam : complex array
            :math:`h_{s,b}(t) + i*h_{c,b}(t)` [\Omega/s] as defined above
        h_beam_coarse : complex array
            Impulse response evaluated on the coarse grid
        """

        self.omega_c = float(omega_c)
        self.d_omega = self.omega_c - self.omega_r
        if np.fabs((self.d_omega)/self.omega_r) > 0.1:
            raise RuntimeError("ERROR in TravellingWaveCavity" +
                               " impulse_response(): carrier frequency" +
                               " should be close to central frequency of the" +
                               " cavity!")

        # Move starting point of impulse response to correct value
        t_beam = time_fine - time_fine[0]

        # Impulse response if on carrier frequency
        self.h_beam = (-2*self.R_beam/self.tau*
                       triangle(t_beam, self.tau)).astype(np.complex128)

        # Impulse response if not on carrier frequency
        if np.fabs((self.d_omega)/self.omega_r) > 1e-12:
            self.h_beam = self.h_beam.real*(np.cos(self.d_omega*t_beam) -
                                            1j*np.sin(self.d_omega*t_beam))

        if time_coarse is not None:
            # Move starting point of impulse response to correct value
            t_beam = time_coarse - time_coarse[0]

            # Impulse response if on carrier frequency
            self.h_beam_coarse = (-2*self.R_beam/self.tau*
                                  triangle(t_beam, self.tau)).astype(np.complex128)

            # Impulse response if not on carrier frequency
            if np.fabs((self.d_omega)/self.omega_r) > 1e-12:
                self.h_beam_coarse = self.h_beam_coarse.real* \
                                     (np.cos(self.d_omega*t_beam) -
                                      1j*np.sin(self.d_omega*t_beam))

    def compute_wakes(self, time):
        r"""Computes the wake fields towards the beam and generator on the
        central cavity frequency.

        Parameters
        ----------
        time_beam : float
            Time array of the beam to act on
        time_gen : float
            Time array of the generator to act on

        Attributes
        ----------
        W_beam : float array
            :math:`W_b(t)` [\Omega/s] as defined above
        W_gen : float array
            :math:`W_g(t)` [\Omega/s] as defined above

        """

        t_beam = time - time[0]
        t_gen = time - time[0] - 0.5*self.tau

        # Wake fields towards beam and generator
        self.W_beam = 2*self.h_beam.real*np.cos(self.omega_r*t_beam)
        self.W_gen = 2*self.h_gen.real*np.cos(self.omega_r*t_gen)


class SPS3Section200MHzTWC(TravellingWaveCavity):

    def __init__(self, df=0):

        TravellingWaveCavity.__init__(self, 0.374, 32, 2.71e4, 0.0946,
                                      2*np.pi*200.03766667e6, df=df)


class SPS4Section200MHzTWC(TravellingWaveCavity):

    def __init__(self, df=0):

        TravellingWaveCavity.__init__(self, 0.374, 43, 2.71e4, 0.0946,
                                      2*np.pi*199.9945e6, df=df)


class SPS5Section200MHzTWC(TravellingWaveCavity):

    def __init__(self, df=0):

        TravellingWaveCavity.__init__(self, 0.374, 54, 2.71e4, 0.0946,
                                      2*np.pi*200.1e6, df=df)
>>>>>>> 2ee6dc75
<|MERGE_RESOLUTION|>--- conflicted
+++ resolved
@@ -1,4 +1,3 @@
-<<<<<<< HEAD
 # coding: utf8
 # Copyright 2014-2020 CERN. This software is distributed under the
 # terms of the GNU General Public Licence version 3 (GPL Version 3),
@@ -11,7 +10,7 @@
 '''
 **Filters and methods for control loops**
 
-:Authors: **Helga Timko**
+:Authors: **Birk Emil Karlsen-Baeck**, **Helga Timko**
 '''
 
 from __future__ import division
@@ -283,9 +282,9 @@
                       rectangle(t_gen - 0.5 * self.tau, self.tau)).astype(np.complex128)
 
         # Impulse response if not on carrier frequency
-        if np.fabs((self.d_omega) / self.omega_r) > 1e-12:
-            self.h_gen = self.h_gen.real * (np.cos(self.d_omega * t_gen) -          # TODO: Introduced a plus here
-                                            1j * np.sin(self.d_omega * t_gen))
+        if np.fabs((self.d_omega)/self.omega_r) > 1e-12:
+            self.h_gen = self.h_gen.real*(np.cos(self.d_omega*t_gen) -
+                                          1j*np.sin(self.d_omega*t_gen))
 
     def impulse_response_beam(self, omega_c, time_fine, time_coarse=None):
         r"""Impulse response from the cavity towards the beam. For a signal
@@ -332,9 +331,9 @@
                        triangle(t_beam, self.tau)).astype(np.complex128)
 
         # Impulse response if not on carrier frequency
-        if np.fabs((self.d_omega) / self.omega_r) > 1e-12:
-            self.h_beam = self.h_beam.real * (np.cos(self.d_omega * t_beam) -           # TODO: Introduced a plus here
-                                              1j * np.sin(self.d_omega * t_beam))
+        if np.fabs((self.d_omega)/self.omega_r) > 1e-12:
+            self.h_beam = self.h_beam.real*(np.cos(self.d_omega*t_beam) -
+                                            1j*np.sin(self.d_omega*t_beam))
 
         if time_coarse is not None:
             # Move starting point of impulse response to correct value
@@ -342,408 +341,6 @@
 
             # Impulse response if on carrier frequency
             self.h_beam_coarse = (-2 * self.R_beam / self.tau *
-                                  triangle(t_beam, self.tau)).astype(np.complex128)
-
-            # Impulse response if not on carrier frequency
-            if np.fabs((self.d_omega) / self.omega_r) > 1e-12:
-                self.h_beam_coarse = self.h_beam_coarse.real * \
-                    (np.cos(self.d_omega * t_beam) -                 # TODO: Introduced a plus here
-                     1j * np.sin(self.d_omega * t_beam))
-
-    def compute_wakes(self, time):
-        r"""Computes the wake fields towards the beam and generator on the
-        central cavity frequency.
-
-        Parameters
-        ----------
-        time_beam : float
-            Time array of the beam to act on
-        time_gen : float
-            Time array of the generator to act on
-
-        Attributes
-        ----------
-        W_beam : float array
-            :math:`W_b(t)` [\Omega/s] as defined above
-        W_gen : float array
-            :math:`W_g(t)` [\Omega/s] as defined above
-
-        """
-
-        t_beam = time - time[0]
-        t_gen = time - time[0] - 0.5 * self.tau
-
-        # Wake fields towards beam and generator
-        self.W_beam = 2 * self.h_beam.real * np.cos(self.omega_r * t_beam)
-        self.W_gen = 2 * self.h_gen.real * np.cos(self.omega_r * t_gen)
-
-
-class SPS3Section200MHzTWC(TravellingWaveCavity):
-
-    def __init__(self, df=0):
-
-        TravellingWaveCavity.__init__(self, 0.374, 32, 2.71e4, 0.0946,
-                                      2 * np.pi * 200.03766667e6, df=df)
-
-
-class SPS4Section200MHzTWC(TravellingWaveCavity):
-
-    def __init__(self, df=0):
-
-        TravellingWaveCavity.__init__(self, 0.374, 43, 2.71e4, 0.0946,
-                                      2 * np.pi * 199.9945e6, df=df)
-
-
-class SPS5Section200MHzTWC(TravellingWaveCavity):
-
-    def __init__(self, df=0):
-
-        TravellingWaveCavity.__init__(self, 0.374, 54, 2.71e4, 0.0946,
-                                      2 * np.pi * 200.1e6, df=df)
-=======
-# coding: utf8
-# Copyright 2014-2020 CERN. This software is distributed under the
-# terms of the GNU General Public Licence version 3 (GPL Version 3),
-# copied verbatim in the file LICENCE.md.
-# In applying this licence, CERN does not waive the privileges and immunities
-# granted to it by virtue of its status as an Intergovernmental Organization or
-# submit itself to any jurisdiction.
-# Project website: http://blond.web.cern.ch/
-
-'''
-**Filters and methods for control loops**
-
-:Authors: **Birk Emil Karlsen-Baeck**, **Helga Timko**
-'''
-
-from __future__ import division
-
-import matplotlib.pyplot as plt
-import numpy as np
-from scipy.constants import c
-
-# Set up logging
-import logging
-logger = logging.getLogger(__name__)
-
-
-def rectangle(t, tau):
-    r"""Rectangular function of time
-
-    .. math:: \mathsf{rect} \left( \frac{t}{\tau} \right) =
-        \begin{cases}
-            1 \, , \, t \in (-\tau/2, \tau/2) \\
-            0.5 \, , \, t = \pm \tau/2 \\
-            0 \, , \, \textsf{otherwise}
-        \end{cases}
-
-    Parameters
-    ----------
-    t : float array
-        Time array
-    tau : float
-        Time window of rectangular function
-
-    Returns
-    -------
-    float array
-        Rectangular function for given time array
-
-    """
-
-    dt = t[1] - t[0]
-    llimit = np.where(np.fabs(t + tau/2) < dt/2)[0]
-    ulimit = np.where(np.fabs(t - tau/2) < dt/2)[0]
-    if len(llimit) != 1:
-        #ImpulseError
-        raise RuntimeError("ERROR in impulse_response.rectangle(): time" +
-                           " array doesn't start at rising edge!")
-    if len(ulimit) not in [0, 1]:
-        #ImpulseError
-        raise RuntimeError("ERROR in impulse_response.rectangle(): time" +
-                           " array has multiple falling edges!")
-    logger.debug("In rectangle(), index of rising edge is %d" % llimit[0])
-    y = np.zeros(len(t))
-    y[llimit[0]] = 0.5
-    if len(ulimit) == 1:
-        y[llimit[0]+1:ulimit[0]] = np.ones(ulimit[0] - llimit[0] - 1)
-        y[ulimit[0]] = 0.5
-    else:
-        y[llimit[0]+1:] = 1
-
-    return y
-
-
-def triangle(t, tau):
-    r"""Triangular function of time
-
-    .. math:: \mathsf{tri} \left( \frac{t}{\tau} \right) =
-        \begin{cases}
-            1 - \frac{t}{\tau}\, , \, t \in (0, \tau) \\
-            0.5 \, , \, t = 0 \\
-            0 \, , \, \textsf{otherwise}
-        \end{cases}
-
-    Parameters
-    ----------
-    t : float array
-        Time array
-    tau : float
-        Time window of rectangular function
-
-    Returns
-    -------
-    float array
-        Triangular function for given time array
-
-    """
-
-    dt = t[1] - t[0]
-    llimit = np.where(np.fabs(t) < dt/2)[0]
-    logger.debug("In triangle(), index of rising edge is %d" % llimit[0])
-    if len(llimit) != 1:
-        #ImpulseError
-        raise RuntimeError("ERROR in impulse_response.triangle(): time" +
-                           " array doesn't start at rising edge!")
-    y = np.zeros(len(t))
-    y[llimit[0]] = 0.5
-    y[llimit[0]+1:] = 1 - t[llimit[0]+1:]/tau
-    y[np.where(y < 0)[0]] = 0
-
-    return y
-
-
-class TravellingWaveCavity:
-    r"""Impulse responses of a travelling wave cavity. The induced voltage
-    :math:`V(t)` from the impulse response :math:`h(t)` and the I,Q (cavity or
-    generator) current :math:`I(t)` can be written in matrix form,
-
-    .. math::
-        \left( \begin{matrix} V_I(t) \\
-        V_Q(t) \end{matrix} \right)
-        = \left( \begin{matrix} h_s(t) & - h_c(t) \\
-        h_c(t) & h_s(t) \end{matrix} \right)
-        * \left( \begin{matrix} I_I(t) \\
-        I_Q(t) \end{matrix} \right) \, ,
-
-    where :math:`*` denotes convolution,
-    :math:`h(t)*x(t) = \int d\tau h(\tau)x(t-\tau)`.
-
-    For the **cavity-to-beam induced voltage**, we define
-
-    .. math::
-        R_b \equiv \frac{\rho l^2}{8} \,
-
-    where :math:`\rho` is the series impedance, :math:`l` the accelerating
-    length, :math:`\tau` the filling time. The cavity-to-beam wake is
-
-    .. math::
-        W_b(t) = \frac{4 R_b}{\tau} \mathsf{tri}\left(\frac{t}{\tau}\right)
-         \cos(\omega_r t)
-
-    and the impulse response components are
-
-    .. math::
-        h_{s,b}(t) &= \frac{2 R_b}{\tau} \mathsf{tri}\left(\frac{t}{\tau}\right)
-         \cos((\omega_c - \omega_r)t) \, , \\
-        h_{c,b}(t) &= \frac{2 R_b}{\tau} \mathsf{tri}\left(\frac{t}{\tau}\right)
-        \sin((\omega_c - \omega_r)t) \, ,
-
-    where :math:`\mathsf{tri}(x)` is the triangular function, :math:`\omega_r`
-    is the central revolution frequency of the cavity, and :math:`\omega_c` is
-    the carrier revolution frequency of the I,Q demodulated current signal. On
-    the carrier frequency, :math:`\omega_c = \omega_r`,
-
-    .. math::
-        h_{s,b}(t) &= \frac{2 R_b}{\tau} \mathsf{tri}\left(\frac{t}{\tau}\right) \\
-        h_{c,b}(t) &= 0 \, .
-
-    For the **cavity-to-generator induced voltage**, we define
-
-    .. math::
-        R_g \equiv l \sqrt{\frac{\rho Z_0}{2}} \,
-
-    where :math:`Z_0` is the shunt impedance when measuring the generator
-    current; assumed to be 50 :math:`\Omega`. The cavity-to-generator wake is
-
-    .. math::
-        W_g(t) = \frac{2 R_g}{\tau} \mathsf{rect}\left(\frac{t}{\tau}\right)
-        \cos(\omega_r t)
-
-    and the impulse response components are
-
-    .. math::
-        h_{s,g}(t) &= \frac{R_g}{\tau} \mathsf{rect}\left(\frac{t}{\tau}\right)
-        \cos((\omega_c - \omega_r)t) \, , \\
-        h_{c,g}(t) &= \frac{R_g}{\tau} \mathsf{rect}\left(\frac{t}{\tau}\right)
-        \sin((\omega_c - \omega_r)t) \, ,
-
-    where :math:`\mathsf{rect}(x)` is the rectangular function. On the carrier
-    frequency, :math:`\omega_c = \omega_r`,
-
-    .. math::
-        h_{s,g}(t) &= \frac{R_g}{\tau} \mathsf{rect}\left(\frac{t}{\tau}\right) \\
-        h_{c,g}(t) &= 0 \, .
-
-    Parameters
-    ----------
-    l_cell : float
-        Cavity cell length [m]
-    N_cells : int
-        Number of accelerating (interacting) cells in a cavity
-    rho : float
-        Series impedance [Ohms/m^2] of the cavity
-    v_g : float
-        Group velocity [c] in units of the speed of light
-    omega_r : flaot
-        Central (resonance) revolution frequency [1/s] of the cavity
-
-    Attributes
-    ----------
-    Z_0 : float
-        Shunt impedance of generator current measurement; assumed to be 50 Ohms
-    R_beam : float
-        :math:`R_b` [\Omega] as defined above
-    R_gen : float
-        :math:`R_g` [\Omega] as defined above
-    l_cav : float
-        Length [m] of the interaction region
-    tau : float
-        Cavity filling time [s]
-
-    """
-
-    def __init__(self, l_cell, N_cells, rho, v_g, omega_r, df=0):
-
-        self.l_cell = float(l_cell)
-        self.N_cells = int(N_cells)
-        self.rho = float(rho)
-        if v_g > 0 and v_g < 1:
-            self.v_g = float(v_g)
-        else:
-            # ImpulseError
-            raise RuntimeError("ERROR in TravellingWaveCavity: group" +
-                               " velocity out of limits (0,1)!")
-        self.omega_r = float(omega_r) + 2 * np.pi * float(df)
-
-        # Calculated
-        self.l_cav = float(self.l_cell*self.N_cells)
-        # v_g opposite to wave!
-        self.tau = self.l_cav/(self.v_g*c)*(1 + self.v_g)
-
-        # Assumed impedance for measurement of generator current
-        self.Z_0 = 50
-        # Shunt impedances towards beam and generator
-        self.R_beam = 0.125*self.rho*self.l_cav**2
-        self.R_gen = self.l_cav*np.sqrt(0.5*self.rho*self.Z_0)
-
-        # Set up logging
-        self.logger = logging.getLogger(__class__.__name__)
-        self.logger.info("Class initialized")
-        self.logger.debug("Filling time %.4e s", self.tau)
-
-    def impulse_response_gen(self, omega_c, time_coarse):
-        r"""Impulse response from the cavity towards the
-        generator. For a signal that is I,Q demodulated at a given carrier
-        frequency :math:`\omega_c`. The formulae assume that the carrier
-        frequency is be close to the central frequency
-        :math:`\omega_c/\omega_r \ll 1` and that the signal is low-pass
-        filtered (i.e.\ high-frequency components can be neglected).
-
-        Parameters
-        ----------
-        omega_c : float
-            Carrier revolution frequency [1/s]
-        time_coarse : float
-            Time array of the LLRF to act on
-
-        Attributes
-        ----------
-        d_omega : float
-            :math:`\omega_c - \omega_r` [1/s]
-        t_gen : float array
-            time array for generator wake and impulse response; starts from
-            :math:`- \tau/2`
-        h_gen : complex array
-            :math:`h_{s,b}(t) + i*h_{c,b}(t)` [\Omega/s] as defined above
-        """
-
-        self.omega_c = float(omega_c)
-        self.d_omega = self.omega_c - self.omega_r
-        if np.fabs((self.d_omega)/self.omega_r) > 0.1:
-            #ImpulseError
-            raise RuntimeError("ERROR in TravellingWaveCavity" +
-                               " impulse_response(): carrier frequency" +
-                               " should be close to central frequency of the" +
-                               " cavity!")
-
-        # Move starting point of impulse response to correct value
-        t_gen = time_coarse - time_coarse[0]
-
-        # Impulse response if on carrier frequency
-        self.h_gen = (self.R_gen / self.tau *
-                      rectangle(t_gen - 0.5*self.tau, self.tau)).astype(np.complex128)
-
-        # Impulse response if not on carrier frequency
-        if np.fabs((self.d_omega)/self.omega_r) > 1e-12:
-            self.h_gen = self.h_gen.real*(np.cos(self.d_omega*t_gen) -
-                                          1j*np.sin(self.d_omega*t_gen))
-
-    def impulse_response_beam(self, omega_c, time_fine, time_coarse=None):
-        r"""Impulse response from the cavity towards the beam. For a signal
-        that is I,Q demodulated at a given carrier
-        frequency :math:`\omega_c`. The formulae assume that the carrier
-        frequency is be close to the central frequency
-        :math:`\omega_c/\omega_r \ll 1` and that the signal is low-pass
-        filtered (i.e.\ high-frequency components can be neglected).
-
-        Parameters
-        ----------
-        omega_c : float
-            Carrier revolution frequency [1/s]
-        time_fine : float
-            Time array of the beam profile to act on
-        time_coarse : float
-            Time array of the LLRF to act on; default is None
-
-        Attributes
-        ----------
-        d_omega : float
-            :math:`\omega_c - \omega_r` [1/s]
-        t_beam : float array
-            time array for beam wake and impulse response; starts from zero
-        h_beam : complex array
-            :math:`h_{s,b}(t) + i*h_{c,b}(t)` [\Omega/s] as defined above
-        h_beam_coarse : complex array
-            Impulse response evaluated on the coarse grid
-        """
-
-        self.omega_c = float(omega_c)
-        self.d_omega = self.omega_c - self.omega_r
-        if np.fabs((self.d_omega)/self.omega_r) > 0.1:
-            raise RuntimeError("ERROR in TravellingWaveCavity" +
-                               " impulse_response(): carrier frequency" +
-                               " should be close to central frequency of the" +
-                               " cavity!")
-
-        # Move starting point of impulse response to correct value
-        t_beam = time_fine - time_fine[0]
-
-        # Impulse response if on carrier frequency
-        self.h_beam = (-2*self.R_beam/self.tau*
-                       triangle(t_beam, self.tau)).astype(np.complex128)
-
-        # Impulse response if not on carrier frequency
-        if np.fabs((self.d_omega)/self.omega_r) > 1e-12:
-            self.h_beam = self.h_beam.real*(np.cos(self.d_omega*t_beam) -
-                                            1j*np.sin(self.d_omega*t_beam))
-
-        if time_coarse is not None:
-            # Move starting point of impulse response to correct value
-            t_beam = time_coarse - time_coarse[0]
-
-            # Impulse response if on carrier frequency
-            self.h_beam_coarse = (-2*self.R_beam/self.tau*
                                   triangle(t_beam, self.tau)).astype(np.complex128)
 
             # Impulse response if not on carrier frequency
@@ -773,11 +370,11 @@
         """
 
         t_beam = time - time[0]
-        t_gen = time - time[0] - 0.5*self.tau
+        t_gen = time - time[0] - 0.5 * self.tau
 
         # Wake fields towards beam and generator
-        self.W_beam = 2*self.h_beam.real*np.cos(self.omega_r*t_beam)
-        self.W_gen = 2*self.h_gen.real*np.cos(self.omega_r*t_gen)
+        self.W_beam = 2 * self.h_beam.real * np.cos(self.omega_r * t_beam)
+        self.W_gen = 2 * self.h_gen.real * np.cos(self.omega_r * t_gen)
 
 
 class SPS3Section200MHzTWC(TravellingWaveCavity):
@@ -801,5 +398,4 @@
     def __init__(self, df=0):
 
         TravellingWaveCavity.__init__(self, 0.374, 54, 2.71e4, 0.0946,
-                                      2*np.pi*200.1e6, df=df)
->>>>>>> 2ee6dc75
+                                      2*np.pi*200.1e6, df=df)