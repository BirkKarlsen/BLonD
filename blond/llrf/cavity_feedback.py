--- conflicted
+++ resolved
@@ -87,7 +87,7 @@
 
     def circuit_track(self, no_beam=False):
         r'''Method to track circuit of the feedback. This is meant to be implemented in the child class by the user.'''
-        self.V_ANT_FINE[-self.profile.n_slices:] = self.rfstation.voltage[0, self.counter] * np.exp(0 * 1j)
+        pass
 
     def update_fb_variables(self):
         r'''Method to update the variables in the feedback.
@@ -158,11 +158,7 @@
         self.rf_centers_prev = np.copy(self.rf_centers)
 
         # Residual part of last turn entering the current turn due to non-integer harmonic number
-<<<<<<< HEAD
-        self.dT = -self.rfstation.phi_rf[0, self.counter + 1] / self.omega_rf
-=======
         self.dT = -self.rfstation.phi_rf[0, self.counter] / self.omega_rf
->>>>>>> 79e2de9e
         self.rf_centers = (np.arange(self.n_coarse) + 0.5 / self.n_s) * self.T_s + self.dT
 
 
