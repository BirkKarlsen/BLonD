--- conflicted
+++ resolved
@@ -1,4 +1,3 @@
-<<<<<<< HEAD
 # coding: utf8
 # Copyright 2014-2017 CERN. This software is distributed under the
 # terms of the GNU General Public Licence version 3 (GPL Version 3),
@@ -547,573 +546,3 @@
 
         # Apply frequency correction
         self.domega_rf = - self.domega_PL - self.domega_RL
-=======
-# coding: utf8
-# Copyright 2014-2017 CERN. This software is distributed under the
-# terms of the GNU General Public Licence version 3 (GPL Version 3), 
-# copied verbatim in the file LICENCE.md.
-# In applying this licence, CERN does not waive the privileges and immunities 
-# granted to it by virtue of its status as an Intergovernmental Organization or
-# submit itself to any jurisdiction.
-# Project website: http://blond.web.cern.ch/
-
-'''
-**Various beam phase loops with optional synchronisation/frequency/radial loops
-for the CERN machines**
-
-:Authors: **Helga Timko**, **Alexandre Lasheen**
-'''
-
-from __future__ import division
-from builtins import object
-import numpy as np
-
-
-class BeamFeedback(object): 
-    '''
-    One-turn beam phase loop for different machines with different hardware. 
-    Use 'period' for a phase loop that is active only in certain turns. 
-    The phase loop acts directly on the RF frequency of all harmonics and
-    affects the RF phase as well.
-    '''    
-    def __init__(self, Ring, RFStation, Profile, 
-                 configuration,
-                 PhaseNoise = None, 
-                 LHCNoiseFB = None, delay = 0):
-
-        #: | *Import Ring*
-        self.ring = Ring
-
-        #: | *Import RFStation*
-        self.rf_station = RFStation
-        
-        #: | *Import Profile*
-        self.profile = Profile
-
-        #: | *Machine-dependent configuration of LLRF system.*
-        self.config = configuration
-        
-        self.delay = delay
-        
-        #: | *Machine name; see description of each machine.*
-        if 'machine' not in self.config:  
-            self.machine = 'LHC'
-        else: 
-            self.machine = self.config['machine'] 
-
-        #: | *Band-pass filter window coefficient for beam phase calculation.*
-        if 'window_coefficient' not in self.config:  
-            self.alpha = 0.
-        else: 
-            self.alpha = self.config['window_coefficient']
-        
-        # determines from which RF-buckets the band-pass filter starts to acts
-        if 'time_offset' not in self.config:
-            self.time_offset = None
-        else:
-            self.time_offset = self.config['time_offset']
-
-        #: | *Phase loop gain. Implementation depends on machine.*        
-        try:
-            self.gain = self.config['PL_gain'] 
-        except:
-            #PhaseLoopError
-            raise RuntimeError("You need to specify the Phase Loop gain! Aborting")
-        
-        # LHC CONFIGURATION
-        if self.machine == 'LHC':
-
-            #: | *Synchronisation loop gain.*            
-            if 'SL_gain' not in self.config:  
-                self.gain2 = 0.
-            else: 
-                self.gain2 = self.config['SL_gain'] 
-
-            #: | *LHC Synchroronisation loop recursion variable*
-            self.lhc_y = 0 
-            
-            if self.gain2 != 0:
-                
-                #: | *LHC Synchronisation loop coefficient [1]*
-                self.lhc_a = 5.25 - self.rf_station.omega_s0/(np.pi*40.) 
-                #: | *LHC Synchronisation loop time constant [turns]*
-                self.lhc_t = ( 2*np.pi*self.rf_station.Q_s*np.sqrt(self.lhc_a) )/ \
-                               np.sqrt(1 + self.gain/self.gain2* \
-                               np.sqrt((1 + 1/self.lhc_a)/(1 + self.lhc_a)))
-                               
-            else:
-                
-                self.lhc_a = np.zeros(self.rf_station.n_turns + 1)
-                self.lhc_t = np.zeros(self.rf_station.n_turns + 1)
-
-                
-        # LHC_F CONFIGURATION
-        elif self.machine == 'LHC_F':
-
-            #: | *Frequency loop gain.*            
-            if 'FL_gain' not in self.config:  
-                self.gain2 = 0.
-            else: 
-                self.gain2 = self.config['FL_gain'] 
-                
-                
-        # SPS_RL CONFIGURATION
-        elif self.machine == 'SPS_RL':
-
-            #: | *Frequency loop gain.*            
-            if 'RL_gain' not in self.config:  
-                self.gain2 = 0.
-            else: 
-                self.gain2 = self.config['RL_gain']
-
-            #: | *Number of particles to sample from dE for orbit calculation*            
-            if 'sample_dE' not in self.config:  
-                self.sample_dE = 1
-            else: 
-                self.sample_dE = self.config['sample_dE']
-                
-        elif self.machine == 'SPS_F':
-            #: | *Frequency loop gain.*            
-            if 'FL_gain' not in self.config:  
-                self.gain2 = 0.
-            else: 
-                self.gain2 = self.config['FL_gain']
-                
-        # PSB CONFIGURATION        
-        elif self.machine == 'PSB':
-            
-            self.gain = self.gain * np.ones(Ring.n_turns+1)
-            
-            #: | *Radial loop gain, proportional [1] and integral [1/s].*
-            if 'RL_gain' not in self.config:  
-                self.gain2 = [0., 0.]
-            else: 
-                self.gain2 = self.config['RL_gain'] 
-            
-            self.gain2[0] = self.gain2[0] * np.ones(Ring.n_turns+1)
-            self.gain2[1] = self.gain2[1] * np.ones(Ring.n_turns+1)
-                        
-            #: | *Optional: PL & RL acting only in certain time intervals/turns.*
-            self.dt = 0
-            #| *Phase Loop sampling period [s]*
-            if 'period' not in self.config:  
-                self.dt = 10.e-6 # [s]
-            else: 
-                self.dt = self.config['period'] 
-            
-            # Counter of turns passed since last time the PL was active
-            self.PL_counter = 0
-            self.on_time = np.array([])
-            
-            self.precalculate_time(Ring)
-        
-            #: | *Array of transfer function coefficients.*
-            if 'coefficients' not in self.config:  
-                self.coefficients = [0.999019,-0.999019,0.,1.,-0.998038,0.]  
-            else:
-                self.coefficients = self.config['coefficients']
-                
-            #: | *Memory of previous phase correction, for phase loop.*        
-            self.dphi_sum = 0.
-            self.dphi_av = 0.
-            self.dphi_av_prev = 0.
-
-            #: | *Memory of previous relative radial correction, for rad loop.*        
-            self.dR_over_R_prev = 0.
-            
-            #: | *Phase loop frequency correction [1/s]*
-            self.domega_PL = 0.
-
-            #: | *Radial loop frequency correction [1/s]*
-            self.domega_RL = 0.
-            
-            self.dR_over_R = 0
-
-        #: | *Relative radial displacement [1], for radial loop.*        
-        self.drho = 0.
-        
-        #: | *Phase loop frequency correction of the main RF system.*
-        self.domega_rf = 0.
-        
-        #: | *Beam phase measured at the main RF frequency.*        
-        self.phi_beam = 0.
-        
-        #: | *Phase difference between beam and RF.*        
-        self.dphi = 0.
-                    
-        #: | *Reference signal for secondary loop to test step response.*        
-        self.reference = 0.
-                    
-        #: | *Optional import of RF PhaseNoise object*       
-        self.RFnoise = PhaseNoise
-        if (self.RFnoise != None and 
-            (len(self.RFnoise.dphi) != Ring.n_turns + 1)):
-            #PhaseNoiseError
-            raise RuntimeError('Phase noise has to have a length of n_turns + 1')
-        
-        #: | *Optional import of amplitude-scaling feedback object LHCNoiseFB*       
-        self.noiseFB = LHCNoiseFB
-        
-        
-    
-    def track(self):
-        '''
-        Calculate PL correction on main RF frequency depending on machine.
-        Update the RF phase and frequency of the next turn for all systems.
-        '''    
-        
-        # Calculate PL correction on RF frequency    
-        getattr(self, self.machine)()
-
-        # Update the RF frequency of all systems for the next turn
-        counter = self.rf_station.counter[0] + 1
-        self.rf_station.omega_rf[:,counter] += self.domega_rf* \
-            self.rf_station.harmonic[:,counter]/self.rf_station.harmonic[0,counter]  
-
-        # Update the RF phase of all systems for the next turn
-        # Accumulated phase offset due to PL in each RF system
-        self.rf_station.dphi_rf += 2.*np.pi*self.rf_station.harmonic[:,counter]* \
-            (self.rf_station.omega_rf[:,counter] - 
-             self.rf_station.omega_rf_d[:,counter])/ \
-             self.rf_station.omega_rf_d[:,counter] 
-        
-        # Total phase offset
-        self.rf_station.phi_rf[:,counter] += self.rf_station.dphi_rf
-        
-
-    def precalculate_time(self, Ring):
-        '''
-        *For machines like the PSB, where the PL acts only in certain time
-        intervals, pre-calculate on which turns to act.*
-        '''    
-        
-        if self.dt > 0:
-            n = self.delay + 1
-            while n < Ring.t_rev.size: 
-                summa = 0
-                while summa < self.dt:
-                    try:
-                        summa += Ring.t_rev[n]
-                        n += 1
-                    except:
-                        self.on_time = np.append(self.on_time, 0)
-                        return 
-                self.on_time = np.append(self.on_time, n-1)
-        else:
-            self.on_time = np.arange(Ring.t_rev.size)
-        
-        
-
-    def beam_phase(self):
-        '''
-        *Beam phase measured at the main RF frequency and phase. The beam is 
-        convolved with the window function of the band-pass filter of the 
-        machine. The coefficients of sine and cosine components determine the 
-        beam phase, projected to the range -Pi/2 to 3/2 Pi. Note that this beam
-        phase is already w.r.t. the instantaneous RF phase.*
-        '''    
-        
-        # Main RF frequency at the present turn
-        omega_rf = self.rf_station.omega_rf[0,self.rf_station.counter[0]]
-        phi_rf = self.rf_station.phi_rf[0,self.rf_station.counter[0]]
-        
-        if self.time_offset is None:
-            indexes = np.ones(self.profile.n_slices, dtype=bool)
-            time_offset = 0.0
-        else:
-            indexes = self.profile.bin_centers >= self.time_offset
-            time_offset = self.time_offset
-        
-        # Convolve with window function
-        scoeff = np.trapz( np.exp(self.alpha*(self.profile.bin_centers[indexes]
-                                                - time_offset)) \
-                           *np.sin(omega_rf*self.profile.bin_centers[indexes]\
-                                   + phi_rf) \
-                           *self.profile.n_macroparticles[indexes],
-                           dx=self.profile.bin_size )
-        ccoeff = np.trapz( np.exp(self.alpha*(self.profile.bin_centers[indexes]
-                                                - time_offset)) \
-                           *np.cos(omega_rf*self.profile.bin_centers[indexes]\
-                                   + phi_rf) \
-                           *self.profile.n_macroparticles[indexes],
-                           dx=self.profile.bin_size )
-
-        # Project beam phase to (pi/2,3pi/2) range
-        self.phi_beam = np.arctan(scoeff/ccoeff) + np.pi
-        
-    def beam_phase_sharpWindow(self):
-        '''
-        *Beam phase measured at the main RF frequency and phase. The beam is 
-        averaged over a window. The coefficients of sine and cosine components
-        determine the 
-        beam phase, projected to the range -Pi/2 to 3/2 Pi. Note that this beam
-        phase is already w.r.t. the instantaneous RF phase.*
-        '''    
-        
-        # Main RF frequency at the present turn
-        omega_rf = self.rf_station.omega_rf[0,self.rf_station.counter[0]]
-        phi_rf = self.rf_station.phi_rf[0,self.rf_station.counter[0]]
-        
-        if self.alpha != 0.0:
-            left_boundary = self.profile.bin_centers \
-                >= self.time_offset - np.pi/omega_rf
-            right_boundary = self.profile.bin_centers \
-                <= -1/self.alpha + self.time_offset - 2*np.pi/omega_rf
-            indexes = left_boundary * right_boundary
-        else:
-            indexes = np.ones(self.profile.n_slices, dtype=bool)
-        
-        # Convolve with window function
-        scoeff = np.trapz( np.sin(omega_rf*self.profile.bin_centers[indexes]\
-                                   + phi_rf) \
-                           *self.profile.n_macroparticles[indexes],
-                           dx=self.profile.bin_size )
-        ccoeff = np.trapz( np.cos(omega_rf*self.profile.bin_centers[indexes]\
-                                   + phi_rf) \
-                           *self.profile.n_macroparticles[indexes],
-                           dx=self.profile.bin_size )
-
-        # Project beam phase to (pi/2,3pi/2) range
-        self.phi_beam = np.arctan(scoeff/ccoeff) + np.pi
-
-
-    def phase_difference(self):               
-        '''
-        *Phase difference between beam and RF phase of the main RF system.
-        Optional: add RF phase noise through dphi directly.*
-        '''    
-        
-        # Correct for design stable phase
-        counter = self.rf_station.counter[0]
-        self.dphi = self.phi_beam - self.rf_station.phi_s[counter]
-        
-        # Possibility to add RF phase noise through the PL
-        if self.RFnoise != None:
-            if self.noiseFB != None:
-                self.dphi += self.noiseFB.x*self.RFnoise.dphi[counter]
-            else:
-                if self.machine == 'PSB':
-                    self.dphi = self.dphi
-                else:
-                    self.dphi += self.RFnoise.dphi[counter]
-                
-                
-    def radial_difference(self):               
-        '''
-        *Radial difference between beam and design orbit.*
-        '''    
-        
-        counter = self.rf_station.counter[0]
-        
-        # Correct for design orbit
-#        self.average_dE = np.mean(self.profile.Beam.dE[(self.profile.Beam.dt >
-#            self.profile.bin_centers[0])*(self.profile.Beam.dt <
-#                                         self.profile.bin_centers[-1])])
-        self.average_dE = np.mean(self.profile.Beam.dE[::self.sample_dE])
-        
-        self.drho = self.ring.alpha_0[0,counter]* \
-            self.ring.ring_radius*self.average_dE/ \
-            (self.ring.beta[0,counter]**2.* \
-             self.ring.energy[0,counter])
-    
-    
-    def radial_steering_from_freq(self):               
-        '''
-        *Frequency and phase change for the current turn due to the radial steering program.*
-        '''    
-        
-        counter = self.rf_station.counter[0]
-        
-        self.radial_steering_domega_rf = - self.rf_station.omega_rf_d[0,counter]* \
-            self.rf_station.eta_0[counter]/self.ring.alpha_0[0,counter]* \
-            self.reference/self.ring.ring_radius
-        
-        self.rf_station.omega_rf[:,counter] += self.radial_steering_domega_rf* \
-                                self.rf_station.harmonic[:,counter]/ \
-                                self.rf_station.harmonic[0,counter]  
-
-        # Update the RF phase of all systems for the next turn
-        # Accumulated phase offset due to PL in each RF system
-        self.rf_station.dphi_rf_steering += 2.*np.pi*self.rf_station.harmonic[:,counter]* \
-            (self.rf_station.omega_rf[:,counter] - 
-             self.rf_station.omega_rf_d[:,counter])/ \
-             self.rf_station.omega_rf_d[:,counter] 
-               
-        # Total phase offset
-        self.rf_station.phi_rf[:,counter] += self.rf_station.dphi_rf_steering
-                
-
-    def LHC_F(self):
-        '''
-        Calculation of the LHC RF frequency correction from the phase difference
-        between beam and RF (actual synchronous phase). The transfer function is
-        
-        .. math::
-            \\Delta \\omega_{rf}^{PL} = - g_{PL} (\\Delta\\varphi_{PL} + \\phi_{N}) 
-            
-        where the phase noise for the controlled blow-up can be optionally 
-        activated.  
-        Using 'gain2', a frequency loop can be activated in addition to remove
-        long-term frequency drifts:
-        
-        .. math::
-            \\Delta \\omega_{rf}^{FL} = - g_{FL} (\\omega_{rf} - h \\omega_{0})    
-        '''
-        
-        counter = self.rf_station.counter[0]
-        
-        self.beam_phase()
-        self.phase_difference()
-        
-        # Frequency correction from phase loop and frequency loop
-        self.domega_rf = - self.gain*self.dphi \
-            - self.gain2*(self.rf_station.omega_rf[0,counter] 
-               - self.rf_station.omega_rf_d[0,counter]
-               + self.reference) 
-            
-    
-    def SPS_F(self):
-        '''
-        Calculation of the SPS RF frequency correction from the phase
-        difference between beam and RF (actual synchronous phase). Same as 
-        LHC_F, except the calculation of the beam phase.
-        '''
-        
-        counter = self.rf_station.counter[0]
-                    
-        self.beam_phase_sharpWindow()
-        self.phase_difference()
-        
-        # Frequency correction from phase loop and frequency loop
-        self.domega_dphi = - self.gain * self.dphi
-        self.domega_df = - self.gain2*(self.rf_station.omega_rf[0,counter] 
-               - self.rf_station.omega_rf_d[0,counter])
-        
-        self.domega_rf = self.domega_dphi + self.domega_df
-        
-    def SPS_RL(self):
-        '''
-        Calculation of the SPS RF frequency correction from the phase difference
-        between beam and RF (actual synchronous phase). The transfer function is
-        
-        .. math::
-            \\Delta \\omega_{rf}^{PL} = - g_{PL} (\\Delta\\varphi_{PL} + \\phi_{N}) 
-            
-        where the phase noise for the controlled blow-up can be optionally 
-        activated.  
-        Using 'gain2', a radial loop can be activated in addition to remove
-        long-term frequency drifts
-        '''
-        
-        counter = self.rf_station.counter[0]
-        
-        if self.reference != 0:
-            self.radial_steering_from_freq()
-            
-        self.beam_phase()
-        self.phase_difference()
-        self.radial_difference()
-        
-        # Frequency correction from phase loop and radial loop
-        self.domega_dphi = - self.gain * self.dphi
-        self.domega_dR = - np.sign(self.rf_station.eta_0[counter])*self.gain2* \
-            (self.reference - self.drho) / self.ring.ring_radius
-        
-        self.domega_rf = self.domega_dphi + self.domega_dR
-
-
-
-    def LHC(self):
-        '''
-        Calculation of the LHC RF frequency correction from the phase difference
-        between beam and RF (actual synchronous phase). The transfer function is
-        
-        .. math::
-            \\Delta \\omega_{rf}^{PL} = - g_{PL} (\\Delta\\varphi_{PL} + \\phi_{N}) 
-            
-        where the phase noise for the controlled blow-up can be optionally 
-        activated.  
-        Using 'gain2', a synchro loop can be activated in addition to remove
-        long-term frequency drifts:     
-        
-        .. math::
-            \\Delta \\omega_{rf}^{SL} = - g_{SL} (y + a \\Delta\\varphi_{rf}) ,
-            
-        where we use the recursion
-        
-        .. math::
-            y_{n+1} = (1 - \\tau) y_n + (1 - a) \\tau \\Delta\\varphi_{rf} ,
-            
-        with a and \tau being defined through the synchrotron frequency f_s and
-        the synchrotron tune Q_s as
-        
-        .. math::
-            a (f_s) \\equiv 5.25 - \\frac{f_s}{\\pi 40~\\text{Hz}} ,
-            
-        .. math::
-            \\tau(f_s) \\equiv 2 \\pi Q_s \\sqrt{ \\frac{a}{1 + \\frac{g_{PL}}{g_{SL}} \\sqrt{\\frac{1 + 1/a}{1 + a}} }}
-        '''
-        
-        counter = self.rf_station.counter[0]
-        dphi_rf = self.rf_station.dphi_rf[0]
-        
-        self.beam_phase()
-        self.phase_difference()
-        
-        # Frequency correction from phase loop and synchro loop
-        self.domega_rf = - self.gain*self.dphi \
-                         - self.gain2*(self.lhc_y + self.lhc_a[counter]*
-                                       (dphi_rf + self.reference)) 
-
-        # Update recursion variable
-        self.lhc_y = (1 - self.lhc_t[counter])*self.lhc_y + \
-                     (1 - self.lhc_a[counter])*self.lhc_t[counter]* \
-                     (dphi_rf + self.reference)
-
-
-    def PSB(self):
-        '''
-        Phase and radial loops for PSB. See documentation on-line for details.
-        '''
-
-        # Average phase error while frequency is updated
-        counter = self.rf_station.counter[0]
-        self.beam_phase()
-        self.phase_difference()
-        
-        
-        self.dphi_sum += self.dphi
-
-        # Phase and radial loop active on certain turns
-        if counter == self.on_time[self.PL_counter] and counter>=self.delay:
-            #Phase loop
-            self.dphi_av = self.dphi_sum / (self.on_time[self.PL_counter] 
-                             - self.on_time[self.PL_counter-1])
-            
-            if self.RFnoise != None:
-                self.dphi_av += self.RFnoise.dphi[counter]
-                
-            self.domega_PL = 0.99803799*self.domega_PL \
-                + self.gain[counter]*(0.99901903*self.dphi_av - 0.99901003*self.dphi_av_prev)
-                    
-            self.dphi_av_prev = self.dphi_av
-            self.dphi_sum = 0.
-            
-            #Radial loop    
-            self.dR_over_R = (self.rf_station.omega_rf[0,counter] - 
-                         self.rf_station.omega_rf_d[0,counter])/(
-                         self.rf_station.omega_rf_d[0,counter] * 
-                         (1./(self.ring.alpha_0[0,counter]*
-                              self.rf_station.gamma[counter]**2) - 1.))
-            
-            self.domega_RL = self.domega_RL + self.gain2[0][counter]*(self.dR_over_R - 
-                self.dR_over_R_prev) + self.gain2[1][counter]*self.dR_over_R
-            
-            self.dR_over_R_prev = self.dR_over_R
-                
-            # Counter to pick the next time step when the PL & RL will be active
-            self.PL_counter += 1 
-            
-        # Apply frequency correction
-        self.domega_rf = - self.domega_PL - self.domega_RL
->>>>>>> e1c90333
